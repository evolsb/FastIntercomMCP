"""Tests for database initialization and health checks."""

import os
import sqlite3
import tempfile
from datetime import datetime, timedelta
from pathlib import Path
from unittest.mock import patch

import pytest

from fast_intercom_mcp.database import DatabaseManager
from fast_intercom_mcp.models import Conversation, Message


@pytest.fixture
def temp_db_path():
    """Create a temporary database file for testing."""
    with tempfile.NamedTemporaryFile(suffix=".db", delete=False) as tmp_file:
        db_path = tmp_file.name

    yield db_path

    # Cleanup
    if os.path.exists(db_path):
        os.unlink(db_path)


@pytest.fixture
def test_db_manager(temp_db_path):
    """Create a DatabaseManager instance for testing."""
    return DatabaseManager(db_path=temp_db_path, pool_size=1)


class TestDatabaseInitialization:
    """Test database initialization and schema creation."""

    def test_database_initialization(self, test_db_manager):
        """Test database initialization and schema creation."""
        # Database should be initialized automatically
        assert os.path.exists(test_db_manager.db_path)

        # Test connection
        with sqlite3.connect(test_db_manager.db_path) as conn:
            # Verify we can execute a simple query
            cursor = conn.execute("SELECT 1")
            assert cursor.fetchone()[0] == 1

    def test_database_tables_exist(self, test_db_manager):
        """Test that all required tables are created."""
        with sqlite3.connect(test_db_manager.db_path) as conn:
            # Get all table names
            cursor = conn.execute("""
                SELECT name FROM sqlite_master
                WHERE type='table' AND name NOT LIKE 'sqlite_%'
                ORDER BY name
            """)
            tables = [row[0] for row in cursor.fetchall()]

            # Check expected tables exist
            expected_tables = [
                "conversations",
                "messages",
                "sync_periods",
                "sync_metadata",
                "request_patterns",
                "conversation_sync_state",
                "message_threads",
                "schema_version",
            ]

            for table in expected_tables:
                assert table in tables, f"Table '{table}' not found in database"

    def test_database_indexes_exist(self, test_db_manager):
        """Test that performance indexes are created."""
        with sqlite3.connect(test_db_manager.db_path) as conn:
            # Get all index names
            cursor = conn.execute("""
                SELECT name FROM sqlite_master
                WHERE type='index' AND name NOT LIKE 'sqlite_%'
            """)
            indexes = [row[0] for row in cursor.fetchall()]

            # Check some key indexes exist
            expected_indexes = [
                "idx_conversations_created_at",
                "idx_conversations_updated_at",
                "idx_messages_conversation_id",
                "idx_messages_created_at",
            ]

            for idx in expected_indexes:
                assert idx in indexes, f"Index '{idx}' not found in database"

    def test_database_views_exist(self, test_db_manager):
        """Test that database views are created."""
        with sqlite3.connect(test_db_manager.db_path) as conn:
            # Get all view names
            cursor = conn.execute("""
                SELECT name FROM sqlite_master
                WHERE type='view'
            """)
            views = [row[0] for row in cursor.fetchall()]

            # Check expected views exist
            expected_views = [
                "conversations_needing_sync",
                "conversations_needing_incremental_sync",
            ]

            for view in expected_views:
                assert view in views, f"View '{view}' not found in database"

    def test_schema_version_tracking(self, test_db_manager):
        """Test that schema version is properly tracked."""
        with sqlite3.connect(test_db_manager.db_path) as conn:
            cursor = conn.execute("SELECT MAX(version) FROM schema_version")
            current_version = cursor.fetchone()[0]

            assert current_version == 2, f"Expected schema version 2, got {current_version}"

    def test_foreign_keys_enabled(self, test_db_manager):
        """Test that foreign key constraints are enabled."""
        with sqlite3.connect(test_db_manager.db_path) as conn:
            # Enable foreign keys as the database manager does
            conn.execute("PRAGMA foreign_keys = ON")
            cursor = conn.execute("PRAGMA foreign_keys")
            foreign_keys_enabled = cursor.fetchone()[0]

            assert foreign_keys_enabled == 1, "Foreign keys should be enabled"

    def test_pool_size_validation(self, temp_db_path):
        """Test that pool size validation works."""
        # Valid pool size
        db_manager = DatabaseManager(db_path=temp_db_path, pool_size=5)
        assert db_manager.pool_size == 5

        # Invalid pool sizes should raise ValueError
        with pytest.raises(ValueError, match="Database pool size must be between 1 and 20"):
            DatabaseManager(db_path=temp_db_path, pool_size=0)

        with pytest.raises(ValueError, match="Database pool size must be between 1 and 20"):
            DatabaseManager(db_path=temp_db_path, pool_size=25)

    def test_default_database_path(self):
        """Test that default database path is created correctly."""
<<<<<<< HEAD
        with tempfile.TemporaryDirectory() as temp_dir:
            with patch("pathlib.Path.home") as mock_home:
                mock_home.return_value = Path(temp_dir)
=======
        with tempfile.TemporaryDirectory() as temp_dir, patch("pathlib.Path.home") as mock_home:
            mock_home.return_value = Path(temp_dir)
>>>>>>> e633e6db

            # Create the database manager with default path
            db_manager = DatabaseManager()

<<<<<<< HEAD
                expected_path = Path(temp_dir) / ".fastintercom" / "data.db"
                assert db_manager.db_path == expected_path
=======
            expected_path = Path(temp_dir) / ".fastintercom" / "data.db"
            assert db_manager.db_path == expected_path
>>>>>>> e633e6db

            # Verify the directory and file were created
            assert expected_path.parent.exists(), "Database directory should be created"
            assert expected_path.exists(), "Database file should be created"


class TestDatabaseOperations:
    """Test basic database operations."""

    def test_store_and_retrieve_conversations(self, test_db_manager):
        """Test storing and retrieving conversations."""
        # Create test data
        message1 = Message(
            id="msg1", author_type="user", body="Hello, I need help", created_at=datetime.now()
        )

        message2 = Message(
            id="msg2", author_type="admin", body="How can I help you?", created_at=datetime.now()
        )

        conversation = Conversation(
            id="conv1",
            created_at=datetime.now() - timedelta(hours=1),
            updated_at=datetime.now(),
            messages=[message1, message2],
            customer_email="test@example.com",
            tags=["support", "urgent"],
        )

        # Store conversation
        stored_count = test_db_manager.store_conversations([conversation])
        assert stored_count == 1

        # Retrieve conversation
        retrieved = test_db_manager.search_conversations(
            customer_email="test@example.com", limit=10
        )

        assert len(retrieved) == 1
        retrieved_conv = retrieved[0]
        assert retrieved_conv.id == "conv1"
        assert retrieved_conv.customer_email == "test@example.com"
        assert len(retrieved_conv.messages) == 2
        assert set(retrieved_conv.tags) == {"support", "urgent"}
        assert retrieved_conv.messages[0].body == "Hello, I need help"

    def test_sync_status_tracking(self, test_db_manager):
        """Test sync status tracking functionality."""
        # Get initial status
        status = test_db_manager.get_sync_status()

        assert status["total_conversations"] == 0
        assert status["total_messages"] == 0
        assert status["last_sync"] is None
        assert status["database_size_mb"] > 0  # Should have some size even empty

        # Add some test data
        message = Message(
            id="msg1", author_type="user", body="Test message", created_at=datetime.now()
        )

        conversation = Conversation(
            id="conv1", created_at=datetime.now(), updated_at=datetime.now(), messages=[message]
        )

        test_db_manager.store_conversations([conversation])

        # Check updated status
        status = test_db_manager.get_sync_status()
        assert status["total_conversations"] == 1
        assert status["total_messages"] == 1
        assert status["last_sync"] is not None

    def test_data_freshness_check(self, test_db_manager):
        """Test data freshness checking functionality."""
        now = datetime.now()
        start_time = now - timedelta(hours=2)
        end_time = now - timedelta(hours=1)

        # No data initially
        freshness = test_db_manager.get_data_freshness_for_timeframe(start_time, end_time)
        assert freshness == 0

        # Add conversation in timeframe
        message = Message(
            id="msg1",
            author_type="user",
            body="Test message",
            created_at=start_time + timedelta(minutes=30),
        )

        conversation = Conversation(
            id="conv1",
            created_at=start_time + timedelta(minutes=30),
            updated_at=start_time + timedelta(minutes=30),
            messages=[message],
        )

        test_db_manager.store_conversations([conversation])

        # Check freshness again - should return an integer (can be negative due to timing)
        freshness = test_db_manager.get_data_freshness_for_timeframe(start_time, end_time)
        assert isinstance(freshness, int), "Freshness should be an integer value"


class TestDatabaseTransaction:
    """Test database transaction handling."""

    def test_transaction_rollback_on_error(self, test_db_manager):
        """Test that transactions are rolled back on error."""
        # This test ensures data integrity by verifying rollback behavior
        initial_count = test_db_manager.get_sync_status()["total_conversations"]

        # Create valid conversation
        valid_message = Message(
            id="valid_msg", author_type="user", body="Valid message", created_at=datetime.now()
        )

        valid_conversation = Conversation(
            id="valid_conv",
            created_at=datetime.now(),
            updated_at=datetime.now(),
            messages=[valid_message],
        )

        # Store valid conversation first
        test_db_manager.store_conversations([valid_conversation])

        # Verify it was stored
        assert test_db_manager.get_sync_status()["total_conversations"] == initial_count + 1

    def test_duplicate_conversation_handling(self, test_db_manager):
        """Test that duplicate conversations are handled correctly."""
        # Create conversation
        message = Message(
            id="msg1", author_type="user", body="Original message", created_at=datetime.now()
        )

        conversation = Conversation(
            id="conv1", created_at=datetime.now(), updated_at=datetime.now(), messages=[message]
        )

        # Store conversation twice
        stored_count1 = test_db_manager.store_conversations([conversation])
        stored_count2 = test_db_manager.store_conversations([conversation])

        # First time should store, second time should not (no changes)
        assert stored_count1 == 1
        assert stored_count2 == 0  # No changes to store

        # Should still have only one conversation
        status = test_db_manager.get_sync_status()
        assert status["total_conversations"] == 1


class TestDatabaseCompatibility:
    """Test database schema compatibility and migration."""

    def test_schema_compatibility_check(self, temp_db_path):
        """Test schema compatibility checking."""
        # Create database with current schema
        DatabaseManager(db_path=temp_db_path)

        # Verify schema version is current
        with sqlite3.connect(temp_db_path) as conn:
            cursor = conn.execute("SELECT MAX(version) FROM schema_version")
            version = cursor.fetchone()[0]
            assert version == 2

    @patch("fast_intercom_mcp.database.logger")
    def test_backup_and_reset_on_incompatible_schema(self, mock_logger, temp_db_path):
        """Test that incompatible schemas trigger backup and reset."""
        # Create old schema database
        with sqlite3.connect(temp_db_path) as conn:
            # Create old conversations table without thread tracking columns
            conn.execute("""
                CREATE TABLE conversations (
                    id TEXT PRIMARY KEY,
                    created_at TIMESTAMP,
                    updated_at TIMESTAMP
                )
            """)
            conn.commit()

        # Initialize DatabaseManager - should detect incompatible schema
        DatabaseManager(db_path=temp_db_path)

        # Should have logged the backup message
        mock_logger.info.assert_any_call(
            "Incompatible database schema detected. Creating backup and resetting database."
        )

        # New schema should be created
        with sqlite3.connect(temp_db_path) as conn:
            cursor = conn.execute("PRAGMA table_info(conversations)")
            columns = [col[1] for col in cursor.fetchall()]
            assert "thread_complete" in columns  # New column should exist


class TestDatabaseCleanup:
    """Test database cleanup and maintenance operations."""

    def test_database_close(self, test_db_manager):
        """Test database connection cleanup."""
        # This is a simple test since DatabaseManager uses context managers
        # which handle connection cleanup automatically
        test_db_manager.close()

        # Should still be able to create new connections
        status = test_db_manager.get_sync_status()
        assert isinstance(status, dict)<|MERGE_RESOLUTION|>--- conflicted
+++ resolved
@@ -145,25 +145,14 @@
 
     def test_default_database_path(self):
         """Test that default database path is created correctly."""
-<<<<<<< HEAD
-        with tempfile.TemporaryDirectory() as temp_dir:
-            with patch("pathlib.Path.home") as mock_home:
-                mock_home.return_value = Path(temp_dir)
-=======
         with tempfile.TemporaryDirectory() as temp_dir, patch("pathlib.Path.home") as mock_home:
             mock_home.return_value = Path(temp_dir)
->>>>>>> e633e6db
 
             # Create the database manager with default path
             db_manager = DatabaseManager()
 
-<<<<<<< HEAD
-                expected_path = Path(temp_dir) / ".fastintercom" / "data.db"
-                assert db_manager.db_path == expected_path
-=======
             expected_path = Path(temp_dir) / ".fastintercom" / "data.db"
             assert db_manager.db_path == expected_path
->>>>>>> e633e6db
 
             # Verify the directory and file were created
             assert expected_path.parent.exists(), "Database directory should be created"
