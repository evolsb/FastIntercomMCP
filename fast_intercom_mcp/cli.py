--- conflicted
+++ resolved
@@ -12,7 +12,7 @@
 import click
 
 from .config import Config
-from .core.config import setup_logging
+from .core.logging import setup_enhanced_logging
 from .database import DatabaseManager
 from .http_server import FastIntercomHTTPServer
 from .intercom_client import IntercomClient
@@ -74,7 +74,7 @@
 
     # Setup logging
     log_level = "DEBUG" if verbose else "INFO"
-    setup_logging(log_level)
+    setup_enhanced_logging(".", log_level)
 
     # Load configuration
     try:
@@ -162,20 +162,12 @@
 
 
 @cli.command()
-<<<<<<< HEAD
-@click.option('--daemon', '-d', is_flag=True, help='Run as daemon (background process)')
-@click.option('--port', default=None, type=int, 
-              help='Port for HTTP MCP server (default: stdio mode)')
-@click.option('--host', default="0.0.0.0", help='Host for HTTP server (default: 0.0.0.0)')
-@click.option('--api-key', help='API key for HTTP authentication (auto-generated if not provided)')
-=======
 @click.option("--daemon", "-d", is_flag=True, help="Run as daemon (background process)")
 @click.option(
     "--port", default=None, type=int, help="Port for HTTP MCP server (default: stdio mode)"
 )
 @click.option("--host", default="0.0.0.0", help="Host for HTTP server (default: 0.0.0.0)")
 @click.option("--api-key", help="API key for HTTP authentication (auto-generated if not provided)")
->>>>>>> 906acd6c
 @click.pass_context
 def start(ctx, daemon, port, host, api_key):
     """Start the FastIntercom MCP server."""
