--- conflicted
+++ resolved
@@ -124,13 +124,8 @@
         # Estimate size
         try:
             data_json = json.dumps(data, default=str)
-<<<<<<< HEAD
-            size_bytes = len(data_json.encode('utf-8'))
-        except Exception:
-=======
             size_bytes = len(data_json.encode("utf-8"))
         except:
->>>>>>> 906acd6c
             size_bytes = 1024  # Fallback estimate
 
         with self._lock:
