"""Enhanced sync service with full conversation thread support."""

import asyncio
import logging
import threading
from collections.abc import Callable
from datetime import datetime, timedelta
from typing import Any

from ..database import DatabaseManager
from ..intercom_client import IntercomClient
from ..models import SyncStateException, SyncStats
<<<<<<< HEAD
=======
from .coordinator import TwoPhaseConfig, TwoPhaseSyncCoordinator
>>>>>>> cc5caa63
from .strategies import FullThreadSyncStrategy, IncrementalSyncStrategy, SmartSyncStrategy

logger = logging.getLogger(__name__)


class EnhancedSyncService:
    """Enhanced sync service with full conversation thread support."""

    def __init__(self, database_manager: DatabaseManager, intercom_client: IntercomClient):
        self.db = database_manager
        self.intercom = intercom_client
        self.app_id = None

        # Sync strategies
        self.full_strategy = FullThreadSyncStrategy(intercom_client, database_manager)
        self.incremental_strategy = IncrementalSyncStrategy(intercom_client, database_manager)
        self.smart_strategy = SmartSyncStrategy(intercom_client, database_manager)

<<<<<<< HEAD
=======
        # Two-phase coordinator for advanced sync operations
        self.two_phase_coordinator = TwoPhaseSyncCoordinator(
            intercom_client, database_manager, TwoPhaseConfig()
        )

>>>>>>> cc5caa63
        # Sync state
        self._sync_active = False
        self._current_operation = None
        self._last_sync_time = None
        self._sync_stats = {}
        self._sync_errors = []

        # Background task management
        self._background_task = None
        self._shutdown_event = asyncio.Event()

        # Sync settings
        self.max_sync_age_minutes = 5  # Trigger sync if data is older than this
        self.background_sync_interval_minutes = 10  # Check for sync needs every 10 minutes

        # Progress tracking
        self._progress_callbacks: list[Callable] = []

    def add_progress_callback(self, callback: Callable):
        """Add a progress callback for sync operations."""
        self._progress_callbacks.append(callback)
        self.full_strategy.set_progress_callback(self._broadcast_progress)
        self.incremental_strategy.set_progress_callback(self._broadcast_progress)
        self.smart_strategy.set_progress_callback(self._broadcast_progress)
<<<<<<< HEAD
=======
        self.two_phase_coordinator.set_progress_callback(self._broadcast_progress)
>>>>>>> cc5caa63

    async def _broadcast_progress(self, message: str):
        """Broadcast progress to all registered callbacks."""
        for callback in self._progress_callbacks:
            try:
                if asyncio.iscoroutinefunction(callback):
                    await callback(message)
                else:
                    callback(message)
            except Exception as e:
                logger.warning(f"Progress callback failed: {e}")

    async def start_background_sync(self):
        """Start the background sync service."""
        if self._background_task and not self._background_task.done():
            logger.warning("Background sync already running")
            return

        logger.info("Starting enhanced background sync service")
        self._background_task = asyncio.create_task(self._background_sync_loop())

        # Initialize app_id
        self.app_id = await self.intercom.get_app_id()

    async def stop_background_sync(self):
        """Stop the background sync service."""
        logger.info("Stopping enhanced background sync service")
        self._shutdown_event.set()

        if self._background_task:
            try:
                await asyncio.wait_for(self._background_task, timeout=10.0)
            except TimeoutError:
                logger.warning("Background sync task did not stop gracefully")
                self._background_task.cancel()

    async def _background_sync_loop(self):
        """Main background sync loop with enhanced capabilities."""
        while not self._shutdown_event.is_set():
            try:
                # Check if we need to sync recent data
                await self._check_and_sync_recent()

                # Wait for next check
                try:
                    await asyncio.wait_for(
                        self._shutdown_event.wait(),
                        timeout=self.background_sync_interval_minutes * 60
                    )
                    break  # Shutdown requested
                except TimeoutError:
                    pass  # Continue loop

            except Exception as e:
                logger.error(f"Background sync error: {e}")
                self._sync_errors.append({
                    "timestamp": datetime.now(),
                    "error": str(e),
                    "operation": "background_sync"
                })
                # Wait a bit before retrying
                try:
                    await asyncio.wait_for(self._shutdown_event.wait(), timeout=60)
                    break
                except TimeoutError:
                    pass

    async def _check_and_sync_recent(self):
        """Check if recent data needs syncing using enhanced strategies."""
        if self._sync_active:
            logger.debug("Sync already active, skipping background check")
            return

        # Priority 1: Check for request-triggered timeframes that need syncing
        stale_request_timeframes = self.db.get_stale_timeframes(self.max_sync_age_minutes)

        if stale_request_timeframes:
            logger.info(f"Found {len(stale_request_timeframes)} request-triggered timeframes needing sync")
            for start, end in stale_request_timeframes[:2]:  # Limit to 2 to avoid overwhelming API
<<<<<<< HEAD
                await self.sync_period_enhanced(start, end, is_background=True)
=======
                await self.sync_period_two_phase(start, end, is_background=True)
>>>>>>> cc5caa63

        # Priority 2: Check legacy period-based syncing
        stale_periods = self.db.get_periods_needing_sync(self.max_sync_age_minutes)

        if stale_periods and not stale_request_timeframes:  # Only if no request-triggered syncs needed
            logger.info(f"Found {len(stale_periods)} stale periods, triggering background sync")
            for start, end in stale_periods[:2]:  # Limit to 2 periods
<<<<<<< HEAD
                await self.sync_period_enhanced(start, end, is_background=True)
=======
                await self.sync_period_two_phase(start, end, is_background=True)
>>>>>>> cc5caa63

        # Priority 3: Enhanced background sync for better coverage
        if not stale_request_timeframes and not stale_periods:
            now = datetime.now()

            # Check if we have recent data
            recent_start = now - timedelta(hours=2)
            sync_state = self.db.check_sync_state(recent_start, now, self.max_sync_age_minutes)

            if sync_state["sync_state"] in ["stale", "partial"]:
                logger.info("Recent data needs refresh, triggering background sync")
<<<<<<< HEAD
                await self.sync_period_enhanced(recent_start, now, is_background=True)
=======
                await self.sync_period_two_phase(recent_start, now, is_background=True)
>>>>>>> cc5caa63

    async def sync_if_needed(self, start_date: datetime | None, end_date: datetime | None):
        """Smart sync based on enhanced 3-state sync logic."""
        # Check sync state using intelligent logic
        sync_info = self.db.check_sync_state(start_date, end_date, self.max_sync_age_minutes)
        sync_state = sync_info["sync_state"]

        logger.info(f"Sync state check: {sync_state}")
        if sync_info.get("message"):
            logger.info(f"Sync message: {sync_info['message']}")

        # Handle different sync states
        if sync_state == "stale" and sync_info.get("should_sync"):
            # State 1: Data is too stale - trigger sync and wait
            logger.warning(f"Data is stale, triggering enhanced sync: {sync_info['message']}")

            if not start_date or not end_date:
                # No specific range, sync recent data
                await self.sync_recent_enhanced()
            else:
                # Sync specific period with two-phase strategy
                try:
                    await self.sync_period_two_phase(start_date, end_date)
                    logger.info("Two-phase sync completed, data is now fresh")
                except Exception as e:
                    # If sync fails, raise exception to inform user
                    raise SyncStateException(
                        f"Data is stale and two-phase sync failed: {str(e)}",
                        sync_state="stale",
                        last_sync=sync_info.get("last_sync")
                    )

        elif sync_state == "partial":
            # State 2: Partial data - proceed but log warning
            logger.warning(f"Proceeding with partial data: {sync_info['message']}")

        # State 3: Fresh data - proceed normally (no action needed)
        elif sync_state == "fresh":
            logger.debug("Using fresh cached data")

        return sync_info

    async def sync_recent_enhanced(self) -> SyncStats:
        """Sync recent conversations using enhanced strategies."""
        now = datetime.now()
        since = now - timedelta(hours=6)  # Last 6 hours
        return await self.sync_incremental_enhanced(since)

<<<<<<< HEAD
=======
    async def sync_period_two_phase(self, start_date: datetime, end_date: datetime,
                                   is_background: bool = False,
                                   force_refetch: bool = False) -> SyncStats:
        """Two-phase sync: search for conversations, then fetch complete threads.
        
        Args:
            start_date: Start of time period
            end_date: End of time period
            is_background: Whether this is a background sync
            force_refetch: Force refetch of conversations already in database
            
        Returns:
            Sync statistics
        """
        if self._sync_active and not is_background:
            raise Exception("Sync already in progress")

        self._sync_active = True
        self._current_operation = f"Two-phase sync {start_date.strftime('%m/%d')} to {end_date.strftime('%m/%d')}"

        try:
            logger.info(f"Starting two-phase sync: {start_date} to {end_date}")

            # Use two-phase coordinator
            stats = await self.two_phase_coordinator.sync_period_two_phase(
                start_date, end_date, force_refetch
            )

            # Record sync period in database
            self.db.record_sync_period(
                start_date, end_date, stats.total_conversations,
                stats.new_conversations, stats.updated_conversations
            )

            # Update internal state
            self._last_sync_time = datetime.now()
            self._sync_stats = stats.__dict__

            logger.info(f"Two-phase sync completed: {stats.total_conversations} conversations, "
                       f"{stats.total_messages} messages in {stats.duration_seconds:.1f}s")
            return stats

        except Exception as e:
            logger.error(f"Two-phase sync failed: {e}")
            self._sync_errors.append({
                "timestamp": datetime.now(),
                "error": str(e),
                "operation": f"two_phase_sync_{start_date}_{end_date}"
            })
            raise
        finally:
            self._sync_active = False
            self._current_operation = None

>>>>>>> cc5caa63
    async def sync_period_enhanced(self, start_date: datetime, end_date: datetime,
                                 is_background: bool = False,
                                 force_full_threads: bool = False) -> SyncStats:
        """Enhanced period sync with full conversation thread support.
        
        Args:
            start_date: Start of time period
            end_date: End of time period
            is_background: Whether this is a background sync
            force_full_threads: Force full thread fetching even for incremental syncs
            
        Returns:
            Sync statistics
        """
        if self._sync_active and not is_background:
            raise Exception("Sync already in progress")

        self._sync_active = True
        self._current_operation = f"Enhanced sync {start_date.strftime('%m/%d')} to {end_date.strftime('%m/%d')}"

        try:
            logger.info(f"Starting enhanced period sync: {start_date} to {end_date}")

            # Choose strategy based on requirements
            if force_full_threads:
                strategy = self.full_strategy
                logger.info("Using full thread sync strategy (forced)")
            else:
                strategy = self.smart_strategy
                logger.info("Using smart sync strategy")

            # Execute sync with progress tracking
            stats = await strategy.sync_period(start_date, end_date)

            # Record sync period in database
            self.db.record_sync_period(
                start_date, end_date, stats.total_conversations,
                stats.new_conversations, stats.updated_conversations
            )

            # Update internal state
            self._last_sync_time = datetime.now()
            self._sync_stats = stats.__dict__

            logger.info(f"Enhanced period sync completed: {stats.total_conversations} conversations, "
                       f"{stats.total_messages} messages in {stats.duration_seconds:.1f}s")
            return stats

        except Exception as e:
            logger.error(f"Enhanced sync failed: {e}")
            self._sync_errors.append({
                "timestamp": datetime.now(),
                "error": str(e),
                "operation": f"period_sync_{start_date}_{end_date}"
            })
            raise
        finally:
            self._sync_active = False
            self._current_operation = None

    async def sync_incremental_enhanced(self, since: datetime,
                                      until: datetime | None = None) -> SyncStats:
        """Enhanced incremental sync with full thread support."""
        if self._sync_active:
            raise Exception("Sync already in progress")

        self._sync_active = True
        self._current_operation = f"Enhanced incremental sync since {since.strftime('%m/%d %H:%M')}"

        try:
            logger.info(f"Starting enhanced incremental sync since {since}")

            # Use incremental strategy
            stats = await self.incremental_strategy.sync_since(since, until)

            self._last_sync_time = datetime.now()
            self._sync_stats = stats.__dict__

            logger.info(f"Enhanced incremental sync completed: {stats.total_conversations} conversations")
            return stats

        except Exception as e:
            logger.error(f"Enhanced incremental sync failed: {e}")
            self._sync_errors.append({
                "timestamp": datetime.now(),
                "error": str(e),
                "operation": f"incremental_sync_{since}"
            })
            raise
        finally:
            self._sync_active = False
            self._current_operation = None

    async def sync_full_threads_for_conversations(self, conversation_ids: list[str]) -> SyncStats:
        """Sync full threads for specific conversations.
        
        Args:
            conversation_ids: List of conversation IDs to fetch complete threads for
            
        Returns:
            Sync statistics
        """
        if self._sync_active:
            raise Exception("Sync already in progress")

        self._sync_active = True
        self._current_operation = f"Full thread sync for {len(conversation_ids)} conversations"

        try:
            logger.info(f"Starting full thread sync for {len(conversation_ids)} conversations")
            start_time = datetime.now()

            # Fetch complete conversations
            complete_conversations = await self.intercom.fetch_individual_conversations(
                conversation_ids, self._broadcast_progress
            )

            # Store in database
            stored_count = self.db.store_conversations(complete_conversations)

            duration = (datetime.now() - start_time).total_seconds()

            stats = SyncStats(
                total_conversations=len(complete_conversations),
                new_conversations=stored_count,
                updated_conversations=0,  # Simplified
                total_messages=sum(len(conv.messages) for conv in complete_conversations),
                duration_seconds=duration,
                api_calls_made=len(conversation_ids)
            )

            self._last_sync_time = datetime.now()
            self._sync_stats = stats.__dict__

            logger.info(f"Full thread sync completed: {stats.total_conversations} conversations")
            return stats

        except Exception as e:
            logger.error(f"Full thread sync failed: {e}")
            self._sync_errors.append({
                "timestamp": datetime.now(),
                "error": str(e),
                "operation": f"full_threads_{len(conversation_ids)}"
            })
            raise
        finally:
            self._sync_active = False
            self._current_operation = None

    async def sync_initial(self, days_back: int = 30, force_full_threads: bool = True) -> SyncStats:
        """Perform initial sync of conversation history with enhanced capabilities.
        
        Args:
            days_back: Number of days of history to sync (default: 30, max: 30)
            force_full_threads: Whether to force full thread fetching
        """
        # Limit to 30 days max for initial sync
        days_back = min(days_back, 30)

        now = datetime.now()
        start_date = now - timedelta(days=days_back)

<<<<<<< HEAD
        logger.info(f"Starting enhanced initial sync: {days_back} days of history")
        return await self.sync_period_enhanced(start_date, now,
                                             force_full_threads=force_full_threads)
=======
        logger.info(f"Starting initial sync with two-phase approach: {days_back} days of history")
        return await self.sync_period_two_phase(start_date, now,
                                               force_refetch=force_full_threads)
>>>>>>> cc5caa63

    def get_status(self) -> dict[str, Any]:
        """Get current enhanced sync service status."""
        return {
            'active': self._sync_active,
            'current_operation': self._current_operation,
            'last_sync_time': self._last_sync_time.isoformat() if self._last_sync_time else None,
            'last_sync_stats': self._sync_stats,
            'app_id': self.app_id,
            'recent_errors': self._sync_errors[-5:],  # Last 5 errors
            'strategies_available': ['full_thread', 'incremental', 'smart', 'two_phase'],
            'two_phase_status': self.two_phase_coordinator.get_operation_status(),
            'enhanced_features': [
                'two_phase_sync_orchestration',
                'full_conversation_threads',
                'message_deduplication',
                'progress_tracking',
                'error_recovery',
                'smart_strategy_selection',
                'configurable_batch_processing'
            ]
        }

    async def test_connection(self) -> bool:
        """Test connection to Intercom API."""
        return await self.intercom.test_connection()


class EnhancedSyncManager:
    """Enhanced sync manager with full thread capabilities."""

    def __init__(self, database_manager: DatabaseManager, intercom_client: IntercomClient):
        self.sync_service = EnhancedSyncService(database_manager, intercom_client)
        self._loop = None
        self._thread = None
        self._started = False

    def start(self):
        """Start the enhanced sync service in a background thread."""
        if self._started:
            return

        def run_sync_service():
            self._loop = asyncio.new_event_loop()
            asyncio.set_event_loop(self._loop)
            self._loop.run_until_complete(self.sync_service.start_background_sync())

            try:
                self._loop.run_forever()
            finally:
                self._loop.close()

        self._thread = threading.Thread(target=run_sync_service, daemon=True)
        self._thread.start()
        self._started = True
        logger.info("Enhanced sync manager started in background thread")

    def stop(self):
        """Stop the enhanced sync service."""
        if not self._started or not self._loop:
            return

        try:
            # Schedule stop on the event loop and wait for completion
            future = asyncio.run_coroutine_threadsafe(
                self.sync_service.stop_background_sync(),
                self._loop
            )
            future.result(timeout=5)  # Wait up to 5 seconds
        except Exception as e:
            logger.warning(f"Error stopping sync service: {e}")

        # Stop the event loop
        try:
            self._loop.call_soon_threadsafe(self._loop.stop)
        except Exception:
            pass

        # Wait for thread to finish
        if self._thread and self._thread.is_alive():
            self._thread.join(timeout=10)

        self._started = False
        self._loop = None
        logger.info("Enhanced sync manager stopped")

    def get_sync_service(self) -> EnhancedSyncService:
        """Get the enhanced sync service instance."""
        return self.sync_service<|MERGE_RESOLUTION|>--- conflicted
+++ resolved
@@ -10,10 +10,7 @@
 from ..database import DatabaseManager
 from ..intercom_client import IntercomClient
 from ..models import SyncStateException, SyncStats
-<<<<<<< HEAD
-=======
 from .coordinator import TwoPhaseConfig, TwoPhaseSyncCoordinator
->>>>>>> cc5caa63
 from .strategies import FullThreadSyncStrategy, IncrementalSyncStrategy, SmartSyncStrategy
 
 logger = logging.getLogger(__name__)
@@ -32,14 +29,11 @@
         self.incremental_strategy = IncrementalSyncStrategy(intercom_client, database_manager)
         self.smart_strategy = SmartSyncStrategy(intercom_client, database_manager)
 
-<<<<<<< HEAD
-=======
         # Two-phase coordinator for advanced sync operations
         self.two_phase_coordinator = TwoPhaseSyncCoordinator(
             intercom_client, database_manager, TwoPhaseConfig()
         )
 
->>>>>>> cc5caa63
         # Sync state
         self._sync_active = False
         self._current_operation = None
@@ -64,10 +58,7 @@
         self.full_strategy.set_progress_callback(self._broadcast_progress)
         self.incremental_strategy.set_progress_callback(self._broadcast_progress)
         self.smart_strategy.set_progress_callback(self._broadcast_progress)
-<<<<<<< HEAD
-=======
         self.two_phase_coordinator.set_progress_callback(self._broadcast_progress)
->>>>>>> cc5caa63
 
     async def _broadcast_progress(self, message: str):
         """Broadcast progress to all registered callbacks."""
@@ -147,11 +138,7 @@
         if stale_request_timeframes:
             logger.info(f"Found {len(stale_request_timeframes)} request-triggered timeframes needing sync")
             for start, end in stale_request_timeframes[:2]:  # Limit to 2 to avoid overwhelming API
-<<<<<<< HEAD
-                await self.sync_period_enhanced(start, end, is_background=True)
-=======
                 await self.sync_period_two_phase(start, end, is_background=True)
->>>>>>> cc5caa63
 
         # Priority 2: Check legacy period-based syncing
         stale_periods = self.db.get_periods_needing_sync(self.max_sync_age_minutes)
@@ -159,11 +146,7 @@
         if stale_periods and not stale_request_timeframes:  # Only if no request-triggered syncs needed
             logger.info(f"Found {len(stale_periods)} stale periods, triggering background sync")
             for start, end in stale_periods[:2]:  # Limit to 2 periods
-<<<<<<< HEAD
-                await self.sync_period_enhanced(start, end, is_background=True)
-=======
                 await self.sync_period_two_phase(start, end, is_background=True)
->>>>>>> cc5caa63
 
         # Priority 3: Enhanced background sync for better coverage
         if not stale_request_timeframes and not stale_periods:
@@ -175,11 +158,7 @@
 
             if sync_state["sync_state"] in ["stale", "partial"]:
                 logger.info("Recent data needs refresh, triggering background sync")
-<<<<<<< HEAD
-                await self.sync_period_enhanced(recent_start, now, is_background=True)
-=======
                 await self.sync_period_two_phase(recent_start, now, is_background=True)
->>>>>>> cc5caa63
 
     async def sync_if_needed(self, start_date: datetime | None, end_date: datetime | None):
         """Smart sync based on enhanced 3-state sync logic."""
@@ -228,8 +207,6 @@
         since = now - timedelta(hours=6)  # Last 6 hours
         return await self.sync_incremental_enhanced(since)
 
-<<<<<<< HEAD
-=======
     async def sync_period_two_phase(self, start_date: datetime, end_date: datetime,
                                    is_background: bool = False,
                                    force_refetch: bool = False) -> SyncStats:
@@ -284,7 +261,6 @@
             self._sync_active = False
             self._current_operation = None
 
->>>>>>> cc5caa63
     async def sync_period_enhanced(self, start_date: datetime, end_date: datetime,
                                  is_background: bool = False,
                                  force_full_threads: bool = False) -> SyncStats:
@@ -447,15 +423,9 @@
         now = datetime.now()
         start_date = now - timedelta(days=days_back)
 
-<<<<<<< HEAD
-        logger.info(f"Starting enhanced initial sync: {days_back} days of history")
-        return await self.sync_period_enhanced(start_date, now,
-                                             force_full_threads=force_full_threads)
-=======
         logger.info(f"Starting initial sync with two-phase approach: {days_back} days of history")
         return await self.sync_period_two_phase(start_date, now,
                                                force_refetch=force_full_threads)
->>>>>>> cc5caa63
 
     def get_status(self) -> dict[str, Any]:
         """Get current enhanced sync service status."""
