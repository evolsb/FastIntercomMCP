"""Change detection for efficient incremental synchronization."""

import logging
from dataclasses import dataclass, field
from datetime import datetime, timedelta
from typing import Any

from ..database import DatabaseManager
from ..intercom_client import IntercomClient
from ..models import Conversation, Message

logger = logging.getLogger(__name__)


@dataclass
class ConversationChange:
    """Represents a detected change in a conversation."""

    conversation_id: str
    change_type: str  # 'new_messages', 'state_change', 'tags_updated'
    detected_at: datetime
    details: dict[str, Any] = field(default_factory=dict)


@dataclass
class ChangeDetectionResult:
    """Results from conversation change detection."""

    conversations_checked: int
    changes_detected: list[ConversationChange]
    api_calls_made: int
    detection_duration_seconds: float

    def get_conversations_with_changes(self) -> set[str]:
        """Get set of conversation IDs that have changes."""
        return {change.conversation_id for change in self.changes_detected}

    def get_changes_by_type(self, change_type: str) -> list[ConversationChange]:
        """Get changes of a specific type."""
        return [change for change in self.changes_detected if change.change_type == change_type]


class ConversationChangeDetector:
    """Detects changes in conversations for efficient incremental sync."""

    def __init__(self, intercom_client: IntercomClient, database: DatabaseManager):
        self.intercom = intercom_client
        self.db = database

        # Detection thresholds
        self.message_timestamp_tolerance_seconds = 5  # Allow small timestamp differences
        self.batch_size = 25  # How many conversations to check in one batch

    async def detect_changes_in_timeframe(
        self, start_time: datetime, end_time: datetime, change_types: list[str] | None = None
    ) -> ChangeDetectionResult:
        """Detect changes in conversations within a specific timeframe.

        Args:
            start_time: Start of timeframe to check
            end_time: End of timeframe to check
            change_types: Types of changes to detect (default: all)

        Returns:
            Change detection results
        """
        start_detection = datetime.now()

        if change_types is None:
            change_types = ["new_messages", "state_change", "tags_updated"]

        logger.info(f"Detecting changes from {start_time} to {end_time}")

        # Get conversations that were updated in this timeframe from Intercom
        updated_conversations = await self.intercom.fetch_conversations_for_period(
            start_time, end_time
        )

        # Get our local versions of these conversations
        local_conversations = self._get_local_conversations(
            [conv.id for conv in updated_conversations]
        )
        local_by_id = {conv.id: conv for conv in local_conversations}

        changes_detected = []
        api_calls = 1  # The initial search

        # Compare each updated conversation with our local version
        for remote_conv in updated_conversations:
            local_conv = local_by_id.get(remote_conv.id)

            if local_conv is None:
                # New conversation - not really a "change" for incremental sync
                continue

            # Detect specific types of changes
            conv_changes = self._detect_conversation_changes(local_conv, remote_conv, change_types)
            changes_detected.extend(conv_changes)

        detection_duration = (datetime.now() - start_detection).total_seconds()

        result = ChangeDetectionResult(
            conversations_checked=len(updated_conversations),
            changes_detected=changes_detected,
            api_calls_made=api_calls,
            detection_duration_seconds=detection_duration,
        )

        logger.info(
            f"Change detection completed: {len(changes_detected)} changes found "
            f"in {len(updated_conversations)} conversations"
        )

        return result

    async def detect_changes_in_conversations(
        self, conversation_ids: list[str], change_types: list[str] | None = None
    ) -> ChangeDetectionResult:
        """Detect changes in specific conversations.

        Args:
            conversation_ids: Specific conversations to check
            change_types: Types of changes to detect

        Returns:
            Change detection results
        """
        start_detection = datetime.now()

        if change_types is None:
            change_types = ["new_messages", "state_change", "tags_updated"]

        logger.info(f"Detecting changes in {len(conversation_ids)} specific conversations")

        # Get local versions
        local_conversations = self._get_local_conversations(conversation_ids)
        local_by_id = {conv.id: conv for conv in local_conversations}

        # Fetch current versions from Intercom
        remote_conversations = await self.intercom.fetch_individual_conversations(conversation_ids)

        changes_detected = []
        api_calls = len(conversation_ids)  # One call per conversation

        for remote_conv in remote_conversations:
            local_conv = local_by_id.get(remote_conv.id)

            if local_conv is None:
                # Don't have this conversation locally
                continue

            conv_changes = self._detect_conversation_changes(local_conv, remote_conv, change_types)
            changes_detected.extend(conv_changes)

        detection_duration = (datetime.now() - start_detection).total_seconds()

        result = ChangeDetectionResult(
            conversations_checked=len(conversation_ids),
            changes_detected=changes_detected,
            api_calls_made=api_calls,
            detection_duration_seconds=detection_duration,
        )

        logger.info(f"Specific change detection completed: {len(changes_detected)} changes found")

        return result

    def _get_local_conversations(self, conversation_ids: list[str]) -> list[Conversation]:
        """Get local versions of conversations from database."""
        # This is a simplified implementation
        # In practice, we'd want a more efficient query that gets specific conversations by ID
        all_local = self.db.search_conversations(
            limit=10000
        )  # Large limit to get most conversations

        return [conv for conv in all_local if conv.id in conversation_ids]

    def _detect_conversation_changes(
        self, local_conv: Conversation, remote_conv: Conversation, change_types: list[str]
    ) -> list[ConversationChange]:
        """Detect specific changes between local and remote conversation versions."""
        changes = []
        now = datetime.now()

        # Detect new messages
        if "new_messages" in change_types:
            new_messages = self._detect_new_messages(local_conv, remote_conv)
            if new_messages:
                changes.append(
                    ConversationChange(
                        conversation_id=local_conv.id,
                        change_type="new_messages",
                        detected_at=now,
                        details={
                            "new_message_count": len(new_messages),
                            "new_message_ids": [msg.id for msg in new_messages],
                            "latest_message_time": max(msg.created_at for msg in new_messages)
                            if new_messages
                            else None,
                        },
                    )
                )

        # Detect state changes (updated_at timestamp)
<<<<<<< HEAD
        if "state_change" in change_types:
            if remote_conv.updated_at > local_conv.updated_at:
                time_diff = (remote_conv.updated_at - local_conv.updated_at).total_seconds()
                if time_diff > self.message_timestamp_tolerance_seconds:
                    changes.append(
                        ConversationChange(
                            conversation_id=local_conv.id,
                            change_type="state_change",
                            detected_at=now,
                            details={
                                "old_updated_at": local_conv.updated_at,
                                "new_updated_at": remote_conv.updated_at,
                                "time_difference_seconds": time_diff,
                            },
                        )
                    )
=======
        if "state_change" in change_types and remote_conv.updated_at > local_conv.updated_at:
            time_diff = (remote_conv.updated_at - local_conv.updated_at).total_seconds()
            if time_diff > self.message_timestamp_tolerance_seconds:
                changes.append(
                    ConversationChange(
                        conversation_id=local_conv.id,
                        change_type="state_change",
                        detected_at=now,
                        details={
                            "old_updated_at": local_conv.updated_at,
                            "new_updated_at": remote_conv.updated_at,
                            "time_difference_seconds": time_diff,
                        },
                    )
                )
>>>>>>> e633e6db

        # Detect tag changes
        if "tags_updated" in change_types and set(local_conv.tags) != set(remote_conv.tags):
            added_tags = set(remote_conv.tags) - set(local_conv.tags)
            removed_tags = set(local_conv.tags) - set(remote_conv.tags)

            changes.append(
                ConversationChange(
                    conversation_id=local_conv.id,
                    change_type="tags_updated",
                    detected_at=now,
                    details={
                        "old_tags": local_conv.tags,
                        "new_tags": remote_conv.tags,
                        "added_tags": list(added_tags),
                        "removed_tags": list(removed_tags),
                    },
                )
            )

        return changes

    def _detect_new_messages(
        self, local_conv: Conversation, remote_conv: Conversation
    ) -> list[Message]:
        """Detect new messages in a conversation."""
        # Create a set of local message IDs for efficient lookup
        local_message_ids = {msg.id for msg in local_conv.messages}

        # Find messages in remote that aren't in local
        new_messages = []
        for msg in remote_conv.messages:
            if msg.id not in local_message_ids:
                new_messages.append(msg)

        return new_messages

    async def detect_stale_conversations(
        self, staleness_threshold_minutes: int = 30, max_conversations: int = 100
    ) -> list[str]:
        """Detect conversations that haven't been synced recently and might be stale.

        Args:
            staleness_threshold_minutes: Consider conversations stale after this many minutes
            max_conversations: Maximum number of conversations to return

        Returns:
            List of conversation IDs that might be stale
        """
        cutoff_time = datetime.now() - timedelta(minutes=staleness_threshold_minutes)

        # Get conversations that haven't been synced recently
        # This is a simplified query - in practice, we'd want to track last_sync_time per conversation
        stale_conversations = self.db.search_conversations(
            end_date=cutoff_time, limit=max_conversations
        )

        # Filter to conversations that have been active recently (according to Intercom)
        # but haven't been synced locally
        recent_remote = await self.intercom.fetch_conversations_for_period(
            cutoff_time, datetime.now()
        )

        remote_ids = {conv.id for conv in recent_remote}
        stale_ids = []

        for conv in stale_conversations:
            if conv.id in remote_ids:
                # This conversation is active remotely but stale locally
                stale_ids.append(conv.id)

        logger.info(f"Detected {len(stale_ids)} potentially stale conversations")
        return stale_ids

    def analyze_change_patterns(
        self, changes: list[ConversationChange], time_window_hours: int = 24
    ) -> dict[str, Any]:
        """Analyze patterns in detected changes to optimize sync scheduling.

        Args:
            changes: List of detected changes
            time_window_hours: Time window for pattern analysis

        Returns:
            Analysis of change patterns
        """
        now = datetime.now()
        cutoff_time = now - timedelta(hours=time_window_hours)

        # Filter to recent changes
        recent_changes = [change for change in changes if change.detected_at >= cutoff_time]

        # Analyze by change type
        change_counts = {}
        for change in recent_changes:
            change_counts[change.change_type] = change_counts.get(change.change_type, 0) + 1

        # Analyze by conversation
        conversation_activity = {}
        for change in recent_changes:
            conv_id = change.conversation_id
            if conv_id not in conversation_activity:
                conversation_activity[conv_id] = []
            conversation_activity[conv_id].append(change)

        # Find most active conversations
        most_active = sorted(conversation_activity.items(), key=lambda x: len(x[1]), reverse=True)[
            :10
        ]

        # Calculate change frequency
        hours_elapsed = (
            min(
                time_window_hours,
                (now - min(change.detected_at for change in recent_changes)).total_seconds() / 3600,
            )
            if recent_changes
            else time_window_hours
        )
        change_frequency = len(recent_changes) / hours_elapsed if hours_elapsed > 0 else 0

        return {
            "total_changes": len(recent_changes),
            "changes_by_type": change_counts,
            "unique_conversations_affected": len(conversation_activity),
            "most_active_conversations": [
                (conv_id, len(changes)) for conv_id, changes in most_active
            ],
            "average_changes_per_hour": change_frequency,
            "recommended_sync_frequency_minutes": self._calculate_recommended_frequency(
                change_frequency
            ),
            "analysis_time_window_hours": time_window_hours,
        }

    def _calculate_recommended_frequency(self, changes_per_hour: float) -> int:
        """Calculate recommended sync frequency based on change rate.

        Args:
            changes_per_hour: Average changes detected per hour

        Returns:
            Recommended sync frequency in minutes
        """
        if changes_per_hour < 1:
            # Low activity - sync every 2 hours
            return 120
        if changes_per_hour < 5:
            # Medium activity - sync every hour
            return 60
        if changes_per_hour < 15:
            # High activity - sync every 30 minutes
            return 30
        # Very high activity - sync every 15 minutes
        return 15<|MERGE_RESOLUTION|>--- conflicted
+++ resolved
@@ -202,24 +202,6 @@
                 )
 
         # Detect state changes (updated_at timestamp)
-<<<<<<< HEAD
-        if "state_change" in change_types:
-            if remote_conv.updated_at > local_conv.updated_at:
-                time_diff = (remote_conv.updated_at - local_conv.updated_at).total_seconds()
-                if time_diff > self.message_timestamp_tolerance_seconds:
-                    changes.append(
-                        ConversationChange(
-                            conversation_id=local_conv.id,
-                            change_type="state_change",
-                            detected_at=now,
-                            details={
-                                "old_updated_at": local_conv.updated_at,
-                                "new_updated_at": remote_conv.updated_at,
-                                "time_difference_seconds": time_diff,
-                            },
-                        )
-                    )
-=======
         if "state_change" in change_types and remote_conv.updated_at > local_conv.updated_at:
             time_diff = (remote_conv.updated_at - local_conv.updated_at).total_seconds()
             if time_diff > self.message_timestamp_tolerance_seconds:
@@ -235,7 +217,6 @@
                         },
                     )
                 )
->>>>>>> e633e6db
 
         # Detect tag changes
         if "tags_updated" in change_types and set(local_conv.tags) != set(remote_conv.tags):
