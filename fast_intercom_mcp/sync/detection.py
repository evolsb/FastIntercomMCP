--- conflicted
+++ resolved
@@ -220,23 +220,6 @@
                     )
 
         # Detect tag changes
-<<<<<<< HEAD
-        if 'tags_updated' in change_types and set(local_conv.tags) != set(remote_conv.tags):
-            added_tags = set(remote_conv.tags) - set(local_conv.tags)
-            removed_tags = set(local_conv.tags) - set(remote_conv.tags)
-
-            changes.append(ConversationChange(
-                conversation_id=local_conv.id,
-                change_type='tags_updated',
-                detected_at=now,
-                details={
-                    'old_tags': local_conv.tags,
-                    'new_tags': remote_conv.tags,
-                    'added_tags': list(added_tags),
-                    'removed_tags': list(removed_tags)
-                }
-            ))
-=======
         if "tags_updated" in change_types and set(local_conv.tags) != set(remote_conv.tags):
             added_tags = set(remote_conv.tags) - set(local_conv.tags)
             removed_tags = set(local_conv.tags) - set(remote_conv.tags)
@@ -254,7 +237,6 @@
                     },
                 )
             )
->>>>>>> 906acd6c
 
         return changes
 
