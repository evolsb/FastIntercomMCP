--- conflicted
+++ resolved
@@ -418,10 +418,4 @@
         """Update progress with standardized format."""
         if self.progress_callback:
             SyncProgress(phase, current, total, message)
-<<<<<<< HEAD
-            await self.progress_callback(
-                f"{phase.capitalize()}: {message}"
-            )
-=======
-            await self.progress_callback(f"{phase.capitalize()}: {message}")
->>>>>>> 906acd6c
+            await self.progress_callback(f"{phase.capitalize()}: {message}")