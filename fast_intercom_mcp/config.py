"""Configuration management for FastIntercom MCP server."""

import os
import json
from pathlib import Path
from typing import Optional, Dict, Any
from dataclasses import dataclass, asdict
from dotenv import load_dotenv


@dataclass
class Config:
    """FastIntercom configuration."""
    intercom_token: str
    database_path: Optional[str] = None
    log_level: str = "INFO"
    max_sync_age_minutes: int = 5
    background_sync_interval_minutes: int = 10
    initial_sync_days: int = 30  # 0 means ALL history
<<<<<<< HEAD
    connection_pool_size: int = 5  # Database connection pool size
=======
    api_timeout_seconds: int = 300
>>>>>>> 08cd31c8
    
    @classmethod
    def load(cls, config_path: Optional[str] = None) -> 'Config':
        """Load configuration from file or environment variables."""
        # Load .env file if it exists
        load_dotenv()
        
        if config_path is None:
            config_path = cls.get_default_config_path()
        
        config_data = {}
        
        # Load from file if it exists
        if Path(config_path).exists():
            with open(config_path, 'r') as f:
                config_data = json.load(f)
        
        # Override with environment variables
        env_overrides = {
            'intercom_token': os.getenv('INTERCOM_ACCESS_TOKEN'),
            'database_path': os.getenv('FASTINTERCOM_DB_PATH'),
            'log_level': os.getenv('FASTINTERCOM_LOG_LEVEL'),
            'max_sync_age_minutes': os.getenv('FASTINTERCOM_MAX_SYNC_AGE_MINUTES'),
            'background_sync_interval_minutes': os.getenv('FASTINTERCOM_BACKGROUND_SYNC_INTERVAL'),
            'initial_sync_days': os.getenv('FASTINTERCOM_INITIAL_SYNC_DAYS'),
<<<<<<< HEAD
            'connection_pool_size': os.getenv('FASTINTERCOM_DB_POOL_SIZE'),
=======
            'api_timeout_seconds': os.getenv('FASTINTERCOM_API_TIMEOUT_SECONDS'),
>>>>>>> 08cd31c8
        }
        
        for key, value in env_overrides.items():
            if value is not None:
<<<<<<< HEAD
                if key in ['max_sync_age_minutes', 'background_sync_interval_minutes', 'initial_sync_days', 'connection_pool_size']:
=======
                if key in ['max_sync_age_minutes', 'background_sync_interval_minutes', 'initial_sync_days', 'api_timeout_seconds']:
>>>>>>> 08cd31c8
                    config_data[key] = int(value)
                else:
                    config_data[key] = value
        
        # Validate required fields
        if not config_data.get('intercom_token'):
            raise ValueError(
                "Intercom access token is required. Set INTERCOM_ACCESS_TOKEN environment variable "
                "or include 'intercom_token' in config file."
            )
        
        # Validate pool size if provided
        if 'connection_pool_size' in config_data:
            pool_size = config_data['connection_pool_size']
            if pool_size < 1 or pool_size > 20:
                raise ValueError(f"Database pool size must be between 1 and 20, got {pool_size}")
        
        return cls(**config_data)
    
    def save(self, config_path: Optional[str] = None):
        """Save configuration to file."""
        if config_path is None:
            config_path = self.get_default_config_path()
        
        # Ensure config directory exists
        Path(config_path).parent.mkdir(parents=True, exist_ok=True)
        
        # Don't save the token to file for security
        config_data = asdict(self)
        config_data.pop('intercom_token', None)
        
        with open(config_path, 'w') as f:
            json.dump(config_data, f, indent=2)
    
    @staticmethod
    def get_default_config_path() -> str:
        """Get the default configuration file path."""
        return str(Path.home() / ".fastintercom" / "config.json")
    
    @staticmethod
    def get_default_data_dir() -> str:
        """Get the default data directory."""
        return str(Path.home() / ".fastintercom")


# Import setup_logging from the new core module
from .core.config import setup_logging<|MERGE_RESOLUTION|>--- conflicted
+++ resolved
@@ -17,11 +17,8 @@
     max_sync_age_minutes: int = 5
     background_sync_interval_minutes: int = 10
     initial_sync_days: int = 30  # 0 means ALL history
-<<<<<<< HEAD
     connection_pool_size: int = 5  # Database connection pool size
-=======
     api_timeout_seconds: int = 300
->>>>>>> 08cd31c8
     
     @classmethod
     def load(cls, config_path: Optional[str] = None) -> 'Config':
@@ -47,20 +44,13 @@
             'max_sync_age_minutes': os.getenv('FASTINTERCOM_MAX_SYNC_AGE_MINUTES'),
             'background_sync_interval_minutes': os.getenv('FASTINTERCOM_BACKGROUND_SYNC_INTERVAL'),
             'initial_sync_days': os.getenv('FASTINTERCOM_INITIAL_SYNC_DAYS'),
-<<<<<<< HEAD
             'connection_pool_size': os.getenv('FASTINTERCOM_DB_POOL_SIZE'),
-=======
             'api_timeout_seconds': os.getenv('FASTINTERCOM_API_TIMEOUT_SECONDS'),
->>>>>>> 08cd31c8
         }
         
         for key, value in env_overrides.items():
             if value is not None:
-<<<<<<< HEAD
-                if key in ['max_sync_age_minutes', 'background_sync_interval_minutes', 'initial_sync_days', 'connection_pool_size']:
-=======
-                if key in ['max_sync_age_minutes', 'background_sync_interval_minutes', 'initial_sync_days', 'api_timeout_seconds']:
->>>>>>> 08cd31c8
+                if key in ['max_sync_age_minutes', 'background_sync_interval_minutes', 'initial_sync_days', 'connection_pool_size', 'api_timeout_seconds']:
                     config_data[key] = int(value)
                 else:
                     config_data[key] = value
