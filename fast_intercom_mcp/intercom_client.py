"""Intercom API client with intelligent sync capabilities and performance optimization."""

import asyncio
import time
from datetime import datetime, timezone, timedelta
from typing import List, Optional, Dict, Any, Callable, Tuple
import logging

import httpx

from .models import Conversation, Message, ConversationFilters, SyncStats
from .transport.rate_limiter import AdaptiveRateLimiter, RateLimitConfig
from .transport.optimization import APIOptimizer, OptimizationConfig


logger = logging.getLogger(__name__)


class IntercomClient:
    """Enhanced Intercom API client with performance optimization and intelligent rate limiting."""
    
<<<<<<< HEAD
    def __init__(self, access_token: str, rate_limit_config: RateLimitConfig = None, 
                 optimization_config: OptimizationConfig = None):
=======
    def __init__(self, access_token: str, timeout: int = 300):
>>>>>>> 3e335c84
        self.access_token = access_token
        self.timeout = timeout
        self.base_url = "https://api.intercom.io"
        self.headers = {
            "Authorization": f"Bearer {access_token}",
            "Accept": "application/json",
            "Content-Type": "application/json",
        }
        self._app_id = None
        
        # Enhanced rate limiting and optimization
        self.rate_limiter = AdaptiveRateLimiter(rate_limit_config or RateLimitConfig())
        self.optimizer = APIOptimizer(optimization_config or OptimizationConfig())
        
        # Legacy rate limiting (for backward compatibility)
        self._request_times = []
        self._max_requests_per_window = 80  # Be conservative 
        self._window_seconds = 10
        
        # Performance monitoring
        self._performance_callbacks: List[Callable] = []
    
    def add_performance_callback(self, callback: Callable):
        """Add a callback for performance monitoring."""
        self._performance_callbacks.append(callback)
        self.rate_limiter.add_performance_callback(callback)
    
    async def get_app_id(self) -> Optional[str]:
        """Get the Intercom app ID for generating conversation URLs."""
        if self._app_id:
            return self._app_id
            
        try:
<<<<<<< HEAD
            # Use optimized request with caching
            cache_key = "app_id"
            data = await self._make_optimized_request(
                "GET", f"{self.base_url}/me", 
                cache_key=cache_key, cache_ttl=3600,  # Cache for 1 hour
                priority="high"
            )
            
            if data.get("app") and data["app"].get("id_code"):
                self._app_id = str(data["app"]["id_code"])
                logger.info(f"Retrieved app ID: {self._app_id}")
                return self._app_id
=======
            async with httpx.AsyncClient(timeout=self.timeout) as client:
                response = await client.get(f"{self.base_url}/me", headers=self.headers)
                if response.status_code == 200:
                    data = response.json()
                    if data.get("app") and data["app"].get("id_code"):
                        self._app_id = str(data["app"]["id_code"])
                        logger.info(f"Retrieved app ID: {self._app_id}")
                        return self._app_id
>>>>>>> 3e335c84
        except Exception as e:
            logger.warning(f"Failed to get app ID: {e}")
        
        return None
    
    async def _make_optimized_request(self, method: str, url: str, 
                                    data: Any = None, cache_key: str = None,
                                    cache_ttl: int = None, priority: str = "normal") -> Any:
        """Make an optimized API request with rate limiting and caching."""
        # Apply intelligent rate limiting
        delay = await self.rate_limiter.acquire(priority)
        
        try:
            # Use optimized request
            result = await self.optimizer.make_request(
                method=method,
                url=url,
                headers=self.headers,
                data=data,
                cache_key=cache_key,
                cache_ttl=cache_ttl,
                priority=priority
            )
            
            # Report successful request for adaptive learning
            self.rate_limiter.report_successful_request()
            
            return result
            
        except httpx.HTTPStatusError as e:
            if e.response.status_code == 429:  # Rate limit hit
                retry_after = e.response.headers.get('Retry-After')
                retry_seconds = float(retry_after) if retry_after else None
                self.rate_limiter.report_rate_limit_hit(retry_seconds)
                
                # Re-raise to let caller handle
                raise
            else:
                raise
    
    async def _rate_limit(self):
        """Legacy rate limiting method for backward compatibility."""
        # Use the new adaptive rate limiter
        await self.rate_limiter.acquire("normal")
    
    async def fetch_conversations_incremental(
        self,
        since_timestamp: datetime,
        until_timestamp: Optional[datetime] = None,
        progress_callback: Optional[Callable] = None
    ) -> SyncStats:
        """Fetch conversations that have been updated since the given timestamp.
        
        Args:
            since_timestamp: Only fetch conversations updated after this time
            until_timestamp: Only fetch conversations updated before this time (optional)
            progress_callback: Optional callback for progress updates
            
        Returns:
            SyncStats with information about what was synced
        """
        start_time = time.time()
        conversations = []
        api_calls = 0
        
        async with httpx.AsyncClient(timeout=self.timeout) as client:
            # Build search filters
            search_filters = [
                {
                    "field": "updated_at",
                    "operator": ">",
                    "value": int(since_timestamp.timestamp())
                }
            ]
            
            if until_timestamp:
                search_filters.append({
                    "field": "updated_at", 
                    "operator": "<",
                    "value": int(until_timestamp.timestamp())
                })
            
            # Build query
            if len(search_filters) == 1:
                query = search_filters[0]
            else:
                query = {"operator": "AND", "value": search_filters}
            
            # Paginate through results
            page = 1
            per_page = 150  # Max for search API
            total_found = 0
            
            while True:
                request_body = {
                    "query": query,
                    "pagination": {"per_page": per_page, "page": page},
                    "sort": {"field": "updated_at", "order": "desc"}
                }
                
                logger.debug(f"Fetching incremental page {page}")
                
                # Use optimized request with caching for search results
                cache_key = f"search_incremental_{hash(str(request_body))}"
                data = await self._make_optimized_request(
                    "POST",
                    f"{self.base_url}/conversations/search",
                    data=request_body,
                    cache_key=cache_key,
                    cache_ttl=60,  # Cache search results for 1 minute
                    priority="high"
                )
                api_calls += 1
                page_conversations = data.get("conversations", [])
                
                if not page_conversations:
                    break
                
                # Parse conversations
                for conv_data in page_conversations:
                    conversation = self._parse_conversation_from_search(conv_data)
                    if conversation:
                        conversations.append(conversation)
                
                total_found = data.get("total_count", len(page_conversations))
                
                if progress_callback:
                    await progress_callback(
                        f"Syncing: {len(conversations)}/{total_found} conversations"
                    )
                
                # Check if we got all results
                if len(page_conversations) < per_page:
                    break
                    
                page += 1
        
        duration = time.time() - start_time
        
        # Count new vs updated (simplified - in real implementation, 
        # this would check against database)
        stats = SyncStats(
            total_conversations=len(conversations),
            new_conversations=len(conversations),  # Simplified
            updated_conversations=0,  # Simplified
            total_messages=sum(len(conv.messages) for conv in conversations),
            duration_seconds=duration,
            api_calls_made=api_calls
        )
        
        logger.info(f"Incremental sync completed: {stats.total_conversations} conversations in {duration:.1f}s")
        return stats
    
    async def fetch_conversations_for_period(
        self,
        start_date: datetime,
        end_date: datetime,
        progress_callback: Optional[Callable] = None
    ) -> List[Conversation]:
        """Fetch all conversations created within a specific time period.
        
        Args:
            start_date: Start of time period
            end_date: End of time period
            progress_callback: Optional progress callback
            
        Returns:
            List of conversations in the period
        """
        conversations = []
        
        async with httpx.AsyncClient(timeout=self.timeout) as client:
            # Use updated_at to capture both new conversations AND existing conversations with new messages
            search_filters = [
                {
                    "field": "updated_at",
                    "operator": ">",
                    "value": int(start_date.timestamp())
                },
                {
                    "field": "updated_at",
                    "operator": "<", 
                    "value": int(end_date.timestamp())
                }
            ]
            
            query = {"operator": "AND", "value": search_filters}
            
            page = 1
            per_page = 150
            
            while True:
                await self._rate_limit()
                
                request_body = {
                    "query": query,
                    "pagination": {"per_page": per_page, "page": page},
                    "sort": {"field": "created_at", "order": "desc"}
                }
                
                response = await client.post(
                    f"{self.base_url}/conversations/search",
                    headers=self.headers,
                    json=request_body
                )
                response.raise_for_status()
                
                data = response.json()
                page_conversations = data.get("conversations", [])
                
                if not page_conversations:
                    break
                
                for conv_data in page_conversations:
                    conversation = self._parse_conversation_from_search(conv_data)
                    if conversation:
                        conversations.append(conversation)
                
                if progress_callback:
                    total_found = data.get("total_count", len(conversations))
                    await progress_callback(
                        f"Fetching: {len(conversations)}/{total_found} conversations"
                    )
                
                if len(page_conversations) < per_page:
                    break
                    
                page += 1
        
        logger.info(f"Fetched {len(conversations)} conversations for period {start_date} to {end_date}")
        return conversations
    
    def _parse_conversation_from_search(self, conv_data: dict) -> Optional[Conversation]:
        """Parse a conversation from Intercom Search API response."""
        try:
            # Parse messages from conversation_parts
            messages = []
            has_customer_message = False
            
            conversation_parts = conv_data.get("conversation_parts", {})
            if isinstance(conversation_parts, dict):
                parts_list = conversation_parts.get("conversation_parts", [])
            else:
                parts_list = []
            
            for part in parts_list:
                if not isinstance(part, dict):
                    continue
                    
                if part.get("part_type") in ["comment", "note", "message"]:
                    if not part.get("body"):
                        continue
                    
                    author_type = (
                        "admin" if part.get("author", {}).get("type") == "admin" 
                        else "user"
                    )
                    
                    if author_type == "user":
                        has_customer_message = True
                    
                    message = Message(
                        id=str(part.get("id", "unknown")),
                        author_type=author_type,
                        body=part.get("body", ""),
                        created_at=datetime.fromtimestamp(part.get("created_at", 0), tz=timezone.utc),
                        part_type=part.get("part_type")
                    )
                    messages.append(message)
            
            # Add initial message from source
            if conv_data.get("source", {}).get("body"):
                initial_message = Message(
                    id=conv_data["id"] + "_initial",
                    author_type="user",
                    body=conv_data["source"]["body"],
                    created_at=datetime.fromtimestamp(conv_data["created_at"], tz=timezone.utc),
                    part_type="initial"
                )
                messages.insert(0, initial_message)
                has_customer_message = True
            
            # Skip admin-only conversations
            if not has_customer_message:
                return None
            
            # Get customer email
            customer_email = None
            source = conv_data.get("source", {})
            if isinstance(source, dict):
                author = source.get("author", {})
                if isinstance(author, dict):
                    customer_email = author.get("email")
            
            # Parse tags
            tags = []
            tags_data = conv_data.get("tags", {})
            if isinstance(tags_data, dict):
                tags_list = tags_data.get("tags", [])
                for tag in tags_list:
                    if isinstance(tag, dict):
                        tags.append(tag.get("name", str(tag)))
                    else:
                        tags.append(str(tag))
            
            # Get updated_at - use created_at as fallback
            updated_at = conv_data.get("updated_at", conv_data.get("created_at", 0))
            
            return Conversation(
                id=conv_data["id"],
                created_at=datetime.fromtimestamp(conv_data["created_at"], tz=timezone.utc),
                updated_at=datetime.fromtimestamp(updated_at, tz=timezone.utc),
                messages=messages,
                customer_email=customer_email,
                tags=tags
            )
            
        except Exception as e:
            logger.warning(f"Failed to parse conversation {conv_data.get('id', 'unknown')}: {e}")
            return None
    
<<<<<<< HEAD
    async def fetch_individual_conversation(self, conversation_id: str) -> Optional[Conversation]:
        """Fetch a complete conversation thread with all messages.
=======
    async def get_conversation_by_id(self, conversation_id: str) -> Optional[Conversation]:
        """Fetch a complete conversation by ID with all messages.
>>>>>>> 3e335c84
        
        Args:
            conversation_id: The Intercom conversation ID
            
        Returns:
            Complete conversation with all messages, or None if not found
        """
<<<<<<< HEAD
        try:
            # Use optimized request with caching
            cache_key = f"conversation_{conversation_id}"
            conv_data = await self._make_optimized_request(
                "GET",
                f"{self.base_url}/conversations/{conversation_id}",
                cache_key=cache_key,
                cache_ttl=300,  # Cache individual conversations for 5 minutes
                priority="high"
            )
            
            return self._parse_individual_conversation(conv_data)
            
        except httpx.HTTPStatusError as e:
            if e.response.status_code == 404:
                logger.warning(f"Conversation {conversation_id} not found")
                return None
            logger.error(f"Failed to fetch conversation {conversation_id}: {e}")
            return None
=======
        await self._rate_limit()
        
        try:
            async with httpx.AsyncClient(timeout=30.0) as client:
                response = await client.get(
                    f"{self.base_url}/conversations/{conversation_id}",
                    headers=self.headers
                )
                
                if response.status_code == 404:
                    logger.warning(f"Conversation {conversation_id} not found")
                    return None
                
                response.raise_for_status()
                data = response.json()
                
                return self._parse_conversation_from_api(data)
                
>>>>>>> 3e335c84
        except Exception as e:
            logger.error(f"Failed to fetch conversation {conversation_id}: {e}")
            return None
    
<<<<<<< HEAD
    async def fetch_individual_conversations(self, conversation_ids: List[str], 
                                           progress_callback: Optional[Callable] = None) -> List[Conversation]:
        """Fetch multiple complete conversation threads.
        
        Args:
            conversation_ids: List of conversation IDs to fetch
            progress_callback: Optional progress callback
            
        Returns:
            List of complete conversations
        """
        conversations = []
        
        for i, conv_id in enumerate(conversation_ids):
            conversation = await self.fetch_individual_conversation(conv_id)
            if conversation:
                conversations.append(conversation)
            
            if progress_callback:
                await progress_callback(
                    f"Fetching complete threads: {i+1}/{len(conversation_ids)}"
                )
        
        logger.info(f"Fetched {len(conversations)} complete conversation threads")
        return conversations
    
    def _parse_individual_conversation(self, conv_data: dict) -> Optional[Conversation]:
        """Parse a conversation from individual conversation API response."""
        try:
            # Parse messages from conversation_parts
            messages = []
            has_customer_message = False
            
            # Get conversation parts (messages)
            conversation_parts = conv_data.get("conversation_parts", {})
            if isinstance(conversation_parts, dict):
                parts_list = conversation_parts.get("conversation_parts", [])
            else:
                parts_list = conversation_parts or []
            
            for part in parts_list:
                if not isinstance(part, dict):
                    continue
                    
                if part.get("part_type") in ["comment", "note", "message"]:
                    if not part.get("body"):
                        continue
                    
                    author_type = (
                        "admin" if part.get("author", {}).get("type") == "admin" 
                        else "user"
                    )
                    
                    if author_type == "user":
                        has_customer_message = True
                    
                    message = Message(
                        id=str(part.get("id", "unknown")),
                        author_type=author_type,
                        body=part.get("body", ""),
                        created_at=datetime.fromtimestamp(part.get("created_at", 0), tz=timezone.utc),
                        part_type=part.get("part_type")
                    )
                    messages.append(message)
            
            # Add initial message from source if exists
            source = conv_data.get("source", {})
            if isinstance(source, dict) and source.get("body"):
                initial_message = Message(
                    id=conv_data["id"] + "_initial",
                    author_type="user",
                    body=source["body"],
                    created_at=datetime.fromtimestamp(conv_data["created_at"], tz=timezone.utc),
                    part_type="initial"
                )
                messages.insert(0, initial_message)
                has_customer_message = True
            
            # Skip admin-only conversations
            if not has_customer_message:
                return None
            
            # Sort messages by creation time to ensure proper ordering
            messages.sort(key=lambda msg: msg.created_at)
            
            # Deduplicate messages by ID
            seen_ids = set()
            deduplicated_messages = []
            for msg in messages:
                if msg.id not in seen_ids:
                    deduplicated_messages.append(msg)
                    seen_ids.add(msg.id)
            
            # Get customer email
            customer_email = None
            if isinstance(source, dict):
                author = source.get("author", {})
                if isinstance(author, dict):
                    customer_email = author.get("email")
=======
    async def get_conversation_messages(
        self, 
        conversation_id: str, 
        per_page: int = 20,
        starting_after: Optional[str] = None
    ) -> Tuple[List[Message], Optional[str]]:
        """Fetch messages for a conversation with pagination.
        
        Args:
            conversation_id: The Intercom conversation ID
            per_page: Number of messages per page (max 50)
            starting_after: Cursor for pagination
            
        Returns:
            Tuple of (messages, next_cursor) where next_cursor is None if no more pages
        """
        await self._rate_limit()
        
        try:
            async with httpx.AsyncClient(timeout=30.0) as client:
                params = {"per_page": min(per_page, 50)}
                if starting_after:
                    params["starting_after"] = starting_after
                
                response = await client.get(
                    f"{self.base_url}/conversations/{conversation_id}/conversation_parts",
                    headers=self.headers,
                    params=params
                )
                
                if response.status_code == 404:
                    logger.warning(f"Conversation {conversation_id} not found")
                    return [], None
                
                response.raise_for_status()
                data = response.json()
                
                messages = []
                conversation_parts = data.get("conversation_parts", [])
                
                for part in conversation_parts:
                    message = self._parse_message_from_part(part)
                    if message:
                        messages.append(message)
                
                # Get next cursor for pagination
                pages = data.get("pages", {})
                next_cursor = pages.get("next", {}).get("starting_after") if pages.get("next") else None
                
                return messages, next_cursor
                
        except Exception as e:
            logger.error(f"Failed to fetch messages for conversation {conversation_id}: {e}")
            return [], None
    
    async def fetch_complete_conversation_thread(self, conversation_id: str) -> Optional[Conversation]:
        """Fetch a complete conversation with all messages using pagination.
        
        Args:
            conversation_id: The Intercom conversation ID
            
        Returns:
            Complete conversation with all messages
        """
        # First get conversation metadata
        conversation = await self.get_conversation_by_id(conversation_id)
        if not conversation:
            return None
        
        # Then fetch all messages using pagination
        all_messages = []
        next_cursor = None
        
        while True:
            messages, next_cursor = await self.get_conversation_messages(
                conversation_id, 
                per_page=50, 
                starting_after=next_cursor
            )
            
            all_messages.extend(messages)
            
            if not next_cursor:
                break
        
        # Update conversation with complete message list
        conversation.messages = sorted(all_messages, key=lambda m: m.created_at)
        return conversation
    
    def _parse_conversation_from_api(self, conv_data: dict) -> Optional[Conversation]:
        """Parse a conversation from Intercom Conversation API response."""
        try:
            # Parse customer email
            customer_email = None
            contacts = conv_data.get("contacts", {})
            if isinstance(contacts, dict) and contacts.get("contacts"):
                contact = contacts["contacts"][0]
                customer_email = contact.get("email")
>>>>>>> 3e335c84
            
            # Parse tags
            tags = []
            tags_data = conv_data.get("tags", {})
<<<<<<< HEAD
            if isinstance(tags_data, dict):
                tags_list = tags_data.get("tags", [])
                for tag in tags_list:
=======
            if isinstance(tags_data, dict) and tags_data.get("tags"):
                for tag in tags_data["tags"]:
>>>>>>> 3e335c84
                    if isinstance(tag, dict):
                        tags.append(tag.get("name", str(tag)))
                    else:
                        tags.append(str(tag))
            
<<<<<<< HEAD
            # Get updated_at - use created_at as fallback
            updated_at = conv_data.get("updated_at", conv_data.get("created_at", 0))
=======
            # Parse initial conversation parts for messages
            messages = []
            conversation_parts = conv_data.get("conversation_parts", {})
            if isinstance(conversation_parts, dict):
                parts_list = conversation_parts.get("conversation_parts", [])
                for part in parts_list:
                    message = self._parse_message_from_part(part)
                    if message:
                        messages.append(message)
>>>>>>> 3e335c84
            
            return Conversation(
                id=conv_data["id"],
                created_at=datetime.fromtimestamp(conv_data["created_at"], tz=timezone.utc),
<<<<<<< HEAD
                updated_at=datetime.fromtimestamp(updated_at, tz=timezone.utc),
                messages=deduplicated_messages,
=======
                updated_at=datetime.fromtimestamp(conv_data.get("updated_at", conv_data["created_at"]), tz=timezone.utc),
                messages=messages,
>>>>>>> 3e335c84
                customer_email=customer_email,
                tags=tags
            )
            
        except Exception as e:
<<<<<<< HEAD
            logger.warning(f"Failed to parse individual conversation {conv_data.get('id', 'unknown')}: {e}")
=======
            logger.warning(f"Failed to parse conversation {conv_data.get('id', 'unknown')}: {e}")
            return None
    
    def _parse_message_from_part(self, part: dict) -> Optional[Message]:
        """Parse a message from a conversation part."""
        try:
            if not isinstance(part, dict):
                return None
            
            # Only process actual message parts
            if part.get("part_type") not in ["comment", "note", "message"]:
                return None
            
            if not part.get("body"):
                return None
            
            author_type = (
                "admin" if part.get("author", {}).get("type") == "admin" 
                else "user"
            )
            
            return Message(
                id=str(part.get("id", "unknown")),
                author_type=author_type,
                body=part.get("body", ""),
                created_at=datetime.fromtimestamp(part.get("created_at", 0), tz=timezone.utc),
                part_type=part.get("part_type")
            )
            
        except Exception as e:
            logger.warning(f"Failed to parse message part: {e}")
>>>>>>> 3e335c84
            return None

    async def test_connection(self) -> bool:
        """Test if the API connection is working."""
        try:
<<<<<<< HEAD
            # Use optimized request for connection test
            await self._make_optimized_request(
                "GET", f"{self.base_url}/me", 
                priority="high"
            )
            return True
=======
            async with httpx.AsyncClient(timeout=self.timeout) as client:
                response = await client.get(f"{self.base_url}/me", headers=self.headers)
                return response.status_code == 200
>>>>>>> 3e335c84
        except Exception as e:
            logger.error(f"Connection test failed: {e}")
            return False
    
    def get_performance_stats(self) -> Dict[str, Any]:
        """Get comprehensive performance statistics."""
        rate_limit_stats = self.rate_limiter.get_stats()
        optimization_stats = self.optimizer.get_performance_stats()
        
        return {
            'rate_limiting': rate_limit_stats,
            'optimization': optimization_stats,
            'api_client': {
                'base_url': self.base_url,
                'app_id': self._app_id,
                'optimization_enabled': True,
                'adaptive_rate_limiting': True
            }
        }
    
    def get_recommendations(self) -> List[str]:
        """Get performance optimization recommendations."""
        recommendations = []
        
        rate_limit_stats = self.rate_limiter.get_stats()
        optimization_stats = self.optimizer.get_performance_stats()
        
        # Add rate limiting recommendations
        if 'recommendations' in rate_limit_stats:
            recommendations.extend(rate_limit_stats['recommendations'])
        
        # Add optimization recommendations
        if 'recommendations' in optimization_stats:
            recommendations.extend(optimization_stats['recommendations'])
        
        # Add client-specific recommendations
        current_efficiency = rate_limit_stats.get('performance', {}).get('efficiency_percentage', 100)
        if current_efficiency < 70:
            recommendations.append("API efficiency is low - consider reducing concurrent requests")
        
        cache_hit_ratio = optimization_stats.get('performance', {}).get('cache_hit_ratio', 0)
        if cache_hit_ratio < 0.2:
            recommendations.append("Low cache usage - verify cache keys and TTL settings")
        
        return recommendations
    
    async def close(self):
        """Clean up client resources."""
        await self.optimizer.close()<|MERGE_RESOLUTION|>--- conflicted
+++ resolved
@@ -19,12 +19,8 @@
 class IntercomClient:
     """Enhanced Intercom API client with performance optimization and intelligent rate limiting."""
     
-<<<<<<< HEAD
-    def __init__(self, access_token: str, rate_limit_config: RateLimitConfig = None, 
+    def __init__(self, access_token: str, timeout: int = 300, rate_limit_config: RateLimitConfig = None, 
                  optimization_config: OptimizationConfig = None):
-=======
-    def __init__(self, access_token: str, timeout: int = 300):
->>>>>>> 3e335c84
         self.access_token = access_token
         self.timeout = timeout
         self.base_url = "https://api.intercom.io"
@@ -58,7 +54,6 @@
             return self._app_id
             
         try:
-<<<<<<< HEAD
             # Use optimized request with caching
             cache_key = "app_id"
             data = await self._make_optimized_request(
@@ -71,16 +66,6 @@
                 self._app_id = str(data["app"]["id_code"])
                 logger.info(f"Retrieved app ID: {self._app_id}")
                 return self._app_id
-=======
-            async with httpx.AsyncClient(timeout=self.timeout) as client:
-                response = await client.get(f"{self.base_url}/me", headers=self.headers)
-                if response.status_code == 200:
-                    data = response.json()
-                    if data.get("app") and data["app"].get("id_code"):
-                        self._app_id = str(data["app"]["id_code"])
-                        logger.info(f"Retrieved app ID: {self._app_id}")
-                        return self._app_id
->>>>>>> 3e335c84
         except Exception as e:
             logger.warning(f"Failed to get app ID: {e}")
         
@@ -102,7 +87,8 @@
                 data=data,
                 cache_key=cache_key,
                 cache_ttl=cache_ttl,
-                priority=priority
+                priority=priority,
+                timeout=self.timeout
             )
             
             # Report successful request for adaptive learning
@@ -135,8 +121,8 @@
         """Fetch conversations that have been updated since the given timestamp.
         
         Args:
-            since_timestamp: Only fetch conversations updated after this time
-            until_timestamp: Only fetch conversations updated before this time (optional)
+            since_timestamp: Fetch conversations updated after this time
+            until_timestamp: Optional upper bound for updated_at
             progress_callback: Optional callback for progress updates
             
         Returns:
@@ -158,7 +144,7 @@
             
             if until_timestamp:
                 search_filters.append({
-                    "field": "updated_at", 
+                    "field": "updated_at",
                     "operator": "<",
                     "value": int(until_timestamp.timestamp())
                 })
@@ -205,42 +191,36 @@
                     if conversation:
                         conversations.append(conversation)
                 
-                total_found = data.get("total_count", len(page_conversations))
+                total_found += len(page_conversations)
                 
                 if progress_callback:
-                    await progress_callback(
-                        f"Syncing: {len(conversations)}/{total_found} conversations"
-                    )
-                
-                # Check if we got all results
+                    await progress_callback(f"Fetched {total_found} conversations...")
+                
                 if len(page_conversations) < per_page:
                     break
-                    
+                
                 page += 1
-        
-        duration = time.time() - start_time
-        
-        # Count new vs updated (simplified - in real implementation, 
-        # this would check against database)
-        stats = SyncStats(
+                
+        elapsed_time = time.time() - start_time
+        logger.info(f"Incremental sync complete: {len(conversations)} conversations in {elapsed_time:.2f}s ({api_calls} API calls)")
+        
+        return SyncStats(
             total_conversations=len(conversations),
-            new_conversations=len(conversations),  # Simplified
-            updated_conversations=0,  # Simplified
             total_messages=sum(len(conv.messages) for conv in conversations),
-            duration_seconds=duration,
-            api_calls_made=api_calls
+            api_calls=api_calls,
+            sync_duration_seconds=elapsed_time,
+            sync_type="incremental",
+            period_start=since_timestamp,
+            period_end=until_timestamp or datetime.now(timezone.utc)
         )
-        
-        logger.info(f"Incremental sync completed: {stats.total_conversations} conversations in {duration:.1f}s")
-        return stats
     
     async def fetch_conversations_for_period(
-        self,
-        start_date: datetime,
+        self, 
+        start_date: datetime, 
         end_date: datetime,
         progress_callback: Optional[Callable] = None
     ) -> List[Conversation]:
-        """Fetch all conversations created within a specific time period.
+        """Fetch all conversations for a specific time period.
         
         Args:
             start_date: Start of time period
@@ -262,23 +242,31 @@
                 },
                 {
                     "field": "updated_at",
-                    "operator": "<", 
+                    "operator": "<",
                     "value": int(end_date.timestamp())
                 }
             ]
             
-            query = {"operator": "AND", "value": search_filters}
-            
+            # Paginate through results
             page = 1
-            per_page = 150
+            per_page = 150  # Max allowed by Intercom search API
             
             while True:
                 await self._rate_limit()
                 
                 request_body = {
-                    "query": query,
-                    "pagination": {"per_page": per_page, "page": page},
-                    "sort": {"field": "created_at", "order": "desc"}
+                    "query": {
+                        "operator": "AND",
+                        "value": search_filters
+                    },
+                    "pagination": {
+                        "per_page": per_page,
+                        "page": page
+                    },
+                    "sort": {
+                        "field": "updated_at",
+                        "order": "asc"
+                    }
                 }
                 
                 response = await client.post(
@@ -294,37 +282,189 @@
                 if not page_conversations:
                     break
                 
+                # Parse conversations
                 for conv_data in page_conversations:
                     conversation = self._parse_conversation_from_search(conv_data)
                     if conversation:
                         conversations.append(conversation)
                 
                 if progress_callback:
-                    total_found = data.get("total_count", len(conversations))
-                    await progress_callback(
-                        f"Fetching: {len(conversations)}/{total_found} conversations"
-                    )
-                
+                    await progress_callback(f"Fetched {len(conversations)} conversations from {start_date.date()} to {end_date.date()}")
+                
+                # Check if more pages available
                 if len(page_conversations) < per_page:
                     break
+                
+                page += 1
+        
+        return conversations
+    
+    def _parse_conversation_from_search(self, conv_data: dict) -> Optional[Conversation]:
+        """Parse a conversation from search API response."""
+        try:
+            # Parse messages
+            messages = []
+            has_customer_message = False
+            
+            # Get conversation parts (messages)
+            conversation_parts = conv_data.get("conversation_parts", {})
+            if isinstance(conversation_parts, dict):
+                parts_list = conversation_parts.get("conversation_parts", [])
+            else:
+                parts_list = conversation_parts or []
+            
+            for part in parts_list:
+                if not isinstance(part, dict):
+                    continue
                     
-                page += 1
-        
-        logger.info(f"Fetched {len(conversations)} conversations for period {start_date} to {end_date}")
+                if part.get("part_type") in ["comment", "note", "message"]:
+                    if not part.get("body"):
+                        continue
+                    
+                    author_type = "admin" if part.get("author", {}).get("type") == "admin" else "user"
+                    
+                    if author_type == "user":
+                        has_customer_message = True
+                    
+                    message = Message(
+                        id=str(part.get("id", "unknown")),
+                        author_type=author_type,
+                        body=part.get("body", ""),
+                        created_at=datetime.fromtimestamp(part.get("created_at", 0), tz=timezone.utc),
+                        part_type=part.get("part_type")
+                    )
+                    messages.append(message)
+            
+            # Add initial message from source if exists
+            source = conv_data.get("source", {})
+            if isinstance(source, dict) and source.get("body"):
+                initial_message = Message(
+                    id=conv_data["id"] + "_initial",
+                    author_type="user",
+                    body=source["body"],
+                    created_at=datetime.fromtimestamp(conv_data["created_at"], tz=timezone.utc),
+                    part_type="initial"
+                )
+                messages.insert(0, initial_message)
+                has_customer_message = True
+            
+            # Skip admin-only conversations
+            if not has_customer_message:
+                return None
+            
+            # Sort messages by creation time
+            messages.sort(key=lambda msg: msg.created_at)
+            
+            # Get customer email
+            customer_email = None
+            if isinstance(source, dict):
+                author = source.get("author", {})
+                if isinstance(author, dict):
+                    customer_email = author.get("email")
+            
+            # Parse tags
+            tags = []
+            tags_data = conv_data.get("tags", {})
+            if isinstance(tags_data, dict):
+                tags_list = tags_data.get("tags", [])
+                for tag in tags_list:
+                    if isinstance(tag, dict):
+                        tags.append(tag.get("name", str(tag)))
+                    else:
+                        tags.append(str(tag))
+            
+            # Get updated_at - use created_at as fallback
+            updated_at = conv_data.get("updated_at", conv_data.get("created_at", 0))
+            
+            return Conversation(
+                id=conv_data["id"],
+                created_at=datetime.fromtimestamp(conv_data["created_at"], tz=timezone.utc),
+                updated_at=datetime.fromtimestamp(updated_at, tz=timezone.utc),
+                messages=messages,
+                customer_email=customer_email,
+                tags=tags
+            )
+            
+        except Exception as e:
+            logger.warning(f"Failed to parse conversation {conv_data.get('id', 'unknown')}: {e}")
+            return None
+    
+    async def fetch_individual_conversation(self, conversation_id: str) -> Optional[Conversation]:
+        """Fetch a complete conversation thread with all messages.
+        
+        Args:
+            conversation_id: The Intercom conversation ID
+            
+        Returns:
+            Complete conversation with all messages, or None if not found
+        """
+        try:
+            # Use optimized request with caching
+            cache_key = f"conversation_{conversation_id}"
+            conv_data = await self._make_optimized_request(
+                "GET",
+                f"{self.base_url}/conversations/{conversation_id}",
+                cache_key=cache_key,
+                cache_ttl=300,  # Cache individual conversations for 5 minutes
+                priority="high"
+            )
+            
+            return self._parse_individual_conversation(conv_data)
+            
+        except httpx.HTTPStatusError as e:
+            if e.response.status_code == 404:
+                logger.warning(f"Conversation {conversation_id} not found")
+                return None
+            logger.error(f"Failed to fetch conversation {conversation_id}: {e}")
+            return None
+        except Exception as e:
+            logger.error(f"Failed to fetch conversation {conversation_id}: {e}")
+            return None
+    
+    # Alias for backward compatibility
+    async def get_conversation_by_id(self, conversation_id: str) -> Optional[Conversation]:
+        """Alias for fetch_individual_conversation for backward compatibility."""
+        return await self.fetch_individual_conversation(conversation_id)
+    
+    async def fetch_individual_conversations(self, conversation_ids: List[str], 
+                                           progress_callback: Optional[Callable] = None) -> List[Conversation]:
+        """Fetch multiple complete conversation threads.
+        
+        Args:
+            conversation_ids: List of conversation IDs to fetch
+            progress_callback: Optional progress callback
+            
+        Returns:
+            List of complete conversations
+        """
+        conversations = []
+        
+        for i, conv_id in enumerate(conversation_ids):
+            conversation = await self.fetch_individual_conversation(conv_id)
+            if conversation:
+                conversations.append(conversation)
+            
+            if progress_callback:
+                await progress_callback(
+                    f"Fetching complete threads: {i+1}/{len(conversation_ids)}"
+                )
+        
+        logger.info(f"Fetched {len(conversations)} complete conversation threads")
         return conversations
     
-    def _parse_conversation_from_search(self, conv_data: dict) -> Optional[Conversation]:
-        """Parse a conversation from Intercom Search API response."""
+    def _parse_individual_conversation(self, conv_data: dict) -> Optional[Conversation]:
+        """Parse a conversation from individual conversation API response."""
         try:
             # Parse messages from conversation_parts
             messages = []
             has_customer_message = False
             
+            # Get conversation parts (messages)
             conversation_parts = conv_data.get("conversation_parts", {})
             if isinstance(conversation_parts, dict):
                 parts_list = conversation_parts.get("conversation_parts", [])
             else:
-                parts_list = []
+                parts_list = conversation_parts or []
             
             for part in parts_list:
                 if not isinstance(part, dict):
@@ -351,181 +491,6 @@
                     )
                     messages.append(message)
             
-            # Add initial message from source
-            if conv_data.get("source", {}).get("body"):
-                initial_message = Message(
-                    id=conv_data["id"] + "_initial",
-                    author_type="user",
-                    body=conv_data["source"]["body"],
-                    created_at=datetime.fromtimestamp(conv_data["created_at"], tz=timezone.utc),
-                    part_type="initial"
-                )
-                messages.insert(0, initial_message)
-                has_customer_message = True
-            
-            # Skip admin-only conversations
-            if not has_customer_message:
-                return None
-            
-            # Get customer email
-            customer_email = None
-            source = conv_data.get("source", {})
-            if isinstance(source, dict):
-                author = source.get("author", {})
-                if isinstance(author, dict):
-                    customer_email = author.get("email")
-            
-            # Parse tags
-            tags = []
-            tags_data = conv_data.get("tags", {})
-            if isinstance(tags_data, dict):
-                tags_list = tags_data.get("tags", [])
-                for tag in tags_list:
-                    if isinstance(tag, dict):
-                        tags.append(tag.get("name", str(tag)))
-                    else:
-                        tags.append(str(tag))
-            
-            # Get updated_at - use created_at as fallback
-            updated_at = conv_data.get("updated_at", conv_data.get("created_at", 0))
-            
-            return Conversation(
-                id=conv_data["id"],
-                created_at=datetime.fromtimestamp(conv_data["created_at"], tz=timezone.utc),
-                updated_at=datetime.fromtimestamp(updated_at, tz=timezone.utc),
-                messages=messages,
-                customer_email=customer_email,
-                tags=tags
-            )
-            
-        except Exception as e:
-            logger.warning(f"Failed to parse conversation {conv_data.get('id', 'unknown')}: {e}")
-            return None
-    
-<<<<<<< HEAD
-    async def fetch_individual_conversation(self, conversation_id: str) -> Optional[Conversation]:
-        """Fetch a complete conversation thread with all messages.
-=======
-    async def get_conversation_by_id(self, conversation_id: str) -> Optional[Conversation]:
-        """Fetch a complete conversation by ID with all messages.
->>>>>>> 3e335c84
-        
-        Args:
-            conversation_id: The Intercom conversation ID
-            
-        Returns:
-            Complete conversation with all messages, or None if not found
-        """
-<<<<<<< HEAD
-        try:
-            # Use optimized request with caching
-            cache_key = f"conversation_{conversation_id}"
-            conv_data = await self._make_optimized_request(
-                "GET",
-                f"{self.base_url}/conversations/{conversation_id}",
-                cache_key=cache_key,
-                cache_ttl=300,  # Cache individual conversations for 5 minutes
-                priority="high"
-            )
-            
-            return self._parse_individual_conversation(conv_data)
-            
-        except httpx.HTTPStatusError as e:
-            if e.response.status_code == 404:
-                logger.warning(f"Conversation {conversation_id} not found")
-                return None
-            logger.error(f"Failed to fetch conversation {conversation_id}: {e}")
-            return None
-=======
-        await self._rate_limit()
-        
-        try:
-            async with httpx.AsyncClient(timeout=30.0) as client:
-                response = await client.get(
-                    f"{self.base_url}/conversations/{conversation_id}",
-                    headers=self.headers
-                )
-                
-                if response.status_code == 404:
-                    logger.warning(f"Conversation {conversation_id} not found")
-                    return None
-                
-                response.raise_for_status()
-                data = response.json()
-                
-                return self._parse_conversation_from_api(data)
-                
->>>>>>> 3e335c84
-        except Exception as e:
-            logger.error(f"Failed to fetch conversation {conversation_id}: {e}")
-            return None
-    
-<<<<<<< HEAD
-    async def fetch_individual_conversations(self, conversation_ids: List[str], 
-                                           progress_callback: Optional[Callable] = None) -> List[Conversation]:
-        """Fetch multiple complete conversation threads.
-        
-        Args:
-            conversation_ids: List of conversation IDs to fetch
-            progress_callback: Optional progress callback
-            
-        Returns:
-            List of complete conversations
-        """
-        conversations = []
-        
-        for i, conv_id in enumerate(conversation_ids):
-            conversation = await self.fetch_individual_conversation(conv_id)
-            if conversation:
-                conversations.append(conversation)
-            
-            if progress_callback:
-                await progress_callback(
-                    f"Fetching complete threads: {i+1}/{len(conversation_ids)}"
-                )
-        
-        logger.info(f"Fetched {len(conversations)} complete conversation threads")
-        return conversations
-    
-    def _parse_individual_conversation(self, conv_data: dict) -> Optional[Conversation]:
-        """Parse a conversation from individual conversation API response."""
-        try:
-            # Parse messages from conversation_parts
-            messages = []
-            has_customer_message = False
-            
-            # Get conversation parts (messages)
-            conversation_parts = conv_data.get("conversation_parts", {})
-            if isinstance(conversation_parts, dict):
-                parts_list = conversation_parts.get("conversation_parts", [])
-            else:
-                parts_list = conversation_parts or []
-            
-            for part in parts_list:
-                if not isinstance(part, dict):
-                    continue
-                    
-                if part.get("part_type") in ["comment", "note", "message"]:
-                    if not part.get("body"):
-                        continue
-                    
-                    author_type = (
-                        "admin" if part.get("author", {}).get("type") == "admin" 
-                        else "user"
-                    )
-                    
-                    if author_type == "user":
-                        has_customer_message = True
-                    
-                    message = Message(
-                        id=str(part.get("id", "unknown")),
-                        author_type=author_type,
-                        body=part.get("body", ""),
-                        created_at=datetime.fromtimestamp(part.get("created_at", 0), tz=timezone.utc),
-                        part_type=part.get("part_type")
-                    )
-                    messages.append(message)
-            
             # Add initial message from source if exists
             source = conv_data.get("source", {})
             if isinstance(source, dict) and source.get("body"):
@@ -560,7 +525,46 @@
                 author = source.get("author", {})
                 if isinstance(author, dict):
                     customer_email = author.get("email")
-=======
+            
+            # Fallback to contacts if no email in source
+            if not customer_email:
+                contacts = conv_data.get("contacts", {})
+                if isinstance(contacts, dict) and contacts.get("contacts"):
+                    contact = contacts["contacts"][0]
+                    customer_email = contact.get("email")
+            
+            # Parse tags
+            tags = []
+            tags_data = conv_data.get("tags", {})
+            if isinstance(tags_data, dict):
+                tags_list = tags_data.get("tags", [])
+                for tag in tags_list:
+                    if isinstance(tag, dict):
+                        tags.append(tag.get("name", str(tag)))
+                    else:
+                        tags.append(str(tag))
+            
+            # Get updated_at - use created_at as fallback
+            updated_at = conv_data.get("updated_at", conv_data.get("created_at", 0))
+            
+            return Conversation(
+                id=conv_data["id"],
+                created_at=datetime.fromtimestamp(conv_data["created_at"], tz=timezone.utc),
+                updated_at=datetime.fromtimestamp(updated_at, tz=timezone.utc),
+                messages=deduplicated_messages,
+                customer_email=customer_email,
+                tags=tags
+            )
+            
+        except Exception as e:
+            logger.warning(f"Failed to parse individual conversation {conv_data.get('id', 'unknown')}: {e}")
+            return None
+    
+    # Alias for backward compatibility
+    def _parse_conversation_from_api(self, conv_data: dict) -> Optional[Conversation]:
+        """Alias for _parse_individual_conversation for backward compatibility."""
+        return self._parse_individual_conversation(conv_data)
+    
     async def get_conversation_messages(
         self, 
         conversation_id: str, 
@@ -580,7 +584,7 @@
         await self._rate_limit()
         
         try:
-            async with httpx.AsyncClient(timeout=30.0) as client:
+            async with httpx.AsyncClient(timeout=self.timeout) as client:
                 params = {"per_page": min(per_page, 50)}
                 if starting_after:
                     params["starting_after"] = starting_after
@@ -615,6 +619,36 @@
         except Exception as e:
             logger.error(f"Failed to fetch messages for conversation {conversation_id}: {e}")
             return [], None
+    
+    def _parse_message_from_part(self, part: dict) -> Optional[Message]:
+        """Parse a message from a conversation part."""
+        try:
+            if not isinstance(part, dict):
+                return None
+            
+            # Only process actual message parts
+            if part.get("part_type") not in ["comment", "note", "message"]:
+                return None
+            
+            if not part.get("body"):
+                return None
+            
+            author_type = (
+                "admin" if part.get("author", {}).get("type") == "admin" 
+                else "user"
+            )
+            
+            return Message(
+                id=str(part.get("id", "unknown")),
+                author_type=author_type,
+                body=part.get("body", ""),
+                created_at=datetime.fromtimestamp(part.get("created_at", 0), tz=timezone.utc),
+                part_type=part.get("part_type")
+            )
+            
+        except Exception as e:
+            logger.warning(f"Failed to parse message part: {e}")
+            return None
     
     async def fetch_complete_conversation_thread(self, conversation_id: str) -> Optional[Conversation]:
         """Fetch a complete conversation with all messages using pagination.
@@ -649,116 +683,16 @@
         # Update conversation with complete message list
         conversation.messages = sorted(all_messages, key=lambda m: m.created_at)
         return conversation
-    
-    def _parse_conversation_from_api(self, conv_data: dict) -> Optional[Conversation]:
-        """Parse a conversation from Intercom Conversation API response."""
-        try:
-            # Parse customer email
-            customer_email = None
-            contacts = conv_data.get("contacts", {})
-            if isinstance(contacts, dict) and contacts.get("contacts"):
-                contact = contacts["contacts"][0]
-                customer_email = contact.get("email")
->>>>>>> 3e335c84
-            
-            # Parse tags
-            tags = []
-            tags_data = conv_data.get("tags", {})
-<<<<<<< HEAD
-            if isinstance(tags_data, dict):
-                tags_list = tags_data.get("tags", [])
-                for tag in tags_list:
-=======
-            if isinstance(tags_data, dict) and tags_data.get("tags"):
-                for tag in tags_data["tags"]:
->>>>>>> 3e335c84
-                    if isinstance(tag, dict):
-                        tags.append(tag.get("name", str(tag)))
-                    else:
-                        tags.append(str(tag))
-            
-<<<<<<< HEAD
-            # Get updated_at - use created_at as fallback
-            updated_at = conv_data.get("updated_at", conv_data.get("created_at", 0))
-=======
-            # Parse initial conversation parts for messages
-            messages = []
-            conversation_parts = conv_data.get("conversation_parts", {})
-            if isinstance(conversation_parts, dict):
-                parts_list = conversation_parts.get("conversation_parts", [])
-                for part in parts_list:
-                    message = self._parse_message_from_part(part)
-                    if message:
-                        messages.append(message)
->>>>>>> 3e335c84
-            
-            return Conversation(
-                id=conv_data["id"],
-                created_at=datetime.fromtimestamp(conv_data["created_at"], tz=timezone.utc),
-<<<<<<< HEAD
-                updated_at=datetime.fromtimestamp(updated_at, tz=timezone.utc),
-                messages=deduplicated_messages,
-=======
-                updated_at=datetime.fromtimestamp(conv_data.get("updated_at", conv_data["created_at"]), tz=timezone.utc),
-                messages=messages,
->>>>>>> 3e335c84
-                customer_email=customer_email,
-                tags=tags
-            )
-            
-        except Exception as e:
-<<<<<<< HEAD
-            logger.warning(f"Failed to parse individual conversation {conv_data.get('id', 'unknown')}: {e}")
-=======
-            logger.warning(f"Failed to parse conversation {conv_data.get('id', 'unknown')}: {e}")
-            return None
-    
-    def _parse_message_from_part(self, part: dict) -> Optional[Message]:
-        """Parse a message from a conversation part."""
-        try:
-            if not isinstance(part, dict):
-                return None
-            
-            # Only process actual message parts
-            if part.get("part_type") not in ["comment", "note", "message"]:
-                return None
-            
-            if not part.get("body"):
-                return None
-            
-            author_type = (
-                "admin" if part.get("author", {}).get("type") == "admin" 
-                else "user"
-            )
-            
-            return Message(
-                id=str(part.get("id", "unknown")),
-                author_type=author_type,
-                body=part.get("body", ""),
-                created_at=datetime.fromtimestamp(part.get("created_at", 0), tz=timezone.utc),
-                part_type=part.get("part_type")
-            )
-            
-        except Exception as e:
-            logger.warning(f"Failed to parse message part: {e}")
->>>>>>> 3e335c84
-            return None
 
     async def test_connection(self) -> bool:
         """Test if the API connection is working."""
         try:
-<<<<<<< HEAD
             # Use optimized request for connection test
             await self._make_optimized_request(
                 "GET", f"{self.base_url}/me", 
                 priority="high"
             )
             return True
-=======
-            async with httpx.AsyncClient(timeout=self.timeout) as client:
-                response = await client.get(f"{self.base_url}/me", headers=self.headers)
-                return response.status_code == 200
->>>>>>> 3e335c84
         except Exception as e:
             logger.error(f"Connection test failed: {e}")
             return False
