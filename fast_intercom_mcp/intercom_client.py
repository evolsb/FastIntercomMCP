--- conflicted
+++ resolved
@@ -2,24 +2,15 @@
 
 import asyncio
 import time
-<<<<<<< HEAD
-from datetime import datetime, timezone
-from typing import List, Optional, Callable
-=======
 from datetime import datetime, timezone, timedelta
 from typing import List, Optional, Dict, Any, Callable, Tuple
->>>>>>> 0874a20c
 import logging
 
 import httpx
 
-<<<<<<< HEAD
-from .models import Conversation, Message, SyncStats
-=======
 from .models import Conversation, Message, ConversationFilters, SyncStats
 from .transport.rate_limiter import AdaptiveRateLimiter, RateLimitConfig
 from .transport.optimization import APIOptimizer, OptimizationConfig
->>>>>>> 0874a20c
 
 
 logger = logging.getLogger(__name__)
